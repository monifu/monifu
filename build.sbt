import com.typesafe.sbt.GitVersioning
import sbt.Keys.version

val allProjects = List(
  "execution",
  "catnap",
  "eval",
  "tail",
  "reactive",
  "java"
)

val benchmarkProjects = List(
  "benchmarksPrev",
  "benchmarksNext"
).map(_ + "/compile")

addCommandAlias("ci",          ";ci-jvm ;ci-js")
addCommandAlias("ci-all",      ";ci-jvm ;ci-js ;mimaReportBinaryIssues ;unidoc")
addCommandAlias("ci-js",       s";clean ;coreJS/test:compile ;${(allProjects.filter(_ != "java").map(_ + "JS/test") ++ benchmarkProjects).mkString(" ;")}")
addCommandAlias("ci-jvm",      s";clean ;coreJVM/test:compile ;${(allProjects.map(_ + "JVM/test") ++ benchmarkProjects).mkString(" ;")}")
addCommandAlias("ci-jvm-mima", s";ci-jvm ;mimaReportBinaryIssues")
addCommandAlias("ci-jvm-all",  s";ci-jvm-mima ;unidoc")
addCommandAlias("release",     ";project monix ;+clean ;+package ;+publishSigned")

lazy val catsVersion = settingKey[String]("cats version")
ThisBuild/catsVersion := {
  CrossVersion.partialVersion(scalaVersion.value) match {
    case Some((2, 11)) => "2.0.0"
    case _ => "2.1.1"
  }
}

lazy val catsEffectVersion = settingKey[String]("cats-effect version")
ThisBuild/catsEffectVersion := {
  CrossVersion.partialVersion(scalaVersion.value) match {
    case Some((2, 11)) => "2.0.0"
    case _ => "2.1.3"
  }
}

<<<<<<< HEAD
val jcToolsVersion = "3.0.0"
=======
lazy val fs2Version = settingKey[String]("fs2 version")
ThisBuild/fs2Version := {
  CrossVersion.partialVersion(scalaVersion.value) match {
    case Some((2, 11)) => "2.1.0"
    case _ => "2.4.0"
  }
}

val jcToolsVersion = "2.1.2"
>>>>>>> 6678f6e9
val reactiveStreamsVersion = "1.0.3"
val minitestVersion = "2.8.2"
val scalaTestVersion = "3.0.8"
val implicitBoxVersion = "0.2.0"
val customScalaJSVersion = Option(System.getenv("SCALAJS_VERSION"))

// The Monix version with which we must keep binary compatibility.
// https://github.com/typesafehub/migration-manager/wiki/Sbt-plugin
val monixSeries = "3.0.0"

lazy val doNotPublishArtifact = Seq(
  publishArtifact := false,
  publishArtifact in (Compile, packageDoc) := false,
  publishArtifact in (Compile, packageSrc) := false,
  publishArtifact in (Compile, packageBin) := false
)

lazy val warnUnusedImport = Seq(
  scalacOptions ++= {
    CrossVersion.partialVersion(scalaVersion.value) match {
      case Some((2, 11)) =>
        Seq("-Ywarn-unused-import")
      case _ =>
        Seq("-Ywarn-unused:imports")
    }
  },
  scalacOptions in (Compile, console) --= Seq("-Ywarn-unused-import", "-Ywarn-unused:imports"),
  scalacOptions in Test --= Seq("-Ywarn-unused-import", "-Ywarn-unused:imports")
)

lazy val sharedSettings = warnUnusedImport ++ Seq(
  organization := "io.monix",
<<<<<<< HEAD
  scalaVersion := "2.13.1",
  crossScalaVersions := Seq("2.11.12", "2.12.12", "2.13.3"),
=======
  scalaVersion := "2.13.3",
  crossScalaVersions := Seq("2.11.12", "2.12.11", "2.13.3"),
>>>>>>> 6678f6e9

  scalacOptions ++= Seq(
    // warnings
    "-unchecked", // able additional warnings where generated code depends on assumptions
    "-deprecation", // emit warning for usages of deprecated APIs
    "-feature", // emit warning usages of features that should be imported explicitly
    // Features enabled by default
    "-language:higherKinds",
    "-language:implicitConversions",
    "-language:experimental.macros",
  ),

  scalacOptions ++= (CrossVersion.partialVersion(scalaVersion.value) match {
    case Some((2, v)) if v <= 12 =>
      Seq(
        // possibly deprecated options
        "-Ywarn-inaccessible",
        // absolutely necessary for Iterant
        "-Ypartial-unification",
      )
    case _ =>
      Seq(
        "-Ymacro-annotations",
      )
  }),

  // Linter
  scalacOptions ++= Seq(
    // Turns all warnings into errors ;-)
    "-Xfatal-warnings",
    // Enables linter options
    "-Xlint:adapted-args", // warn if an argument list is modified to match the receiver
    "-Xlint:nullary-unit", // warn when nullary methods return Unit
    "-Xlint:infer-any", // warn when a type argument is inferred to be `Any`
    "-Xlint:missing-interpolator", // a string literal appears to be missing an interpolator id
    "-Xlint:doc-detached", // a ScalaDoc comment appears to be detached from its element
    "-Xlint:private-shadow", // a private field (or class parameter) shadows a superclass field
    "-Xlint:type-parameter-shadow", // a local type parameter shadows a type already in scope
    "-Xlint:poly-implicit-overload", // parameterized overloaded implicit methods are not visible as view bounds
    "-Xlint:option-implicit", // Option.apply used implicit view
    "-Xlint:delayedinit-select", // Selecting member of DelayedInit
    "-Xlint:package-object-classes", // Class or object defined in package object
  ),
  scalacOptions ++= (CrossVersion.partialVersion(scalaVersion.value) match {
    case Some((2, majorVersion)) if majorVersion <= 12 =>
      Seq(
        "-Xlint:inaccessible", // warn about inaccessible types in method signatures
        "-Xlint:by-name-right-associative", // By-name parameter of right associative operator
        "-Xlint:unsound-match" // Pattern match may not be typesafe
      )
    case _ =>
      Seq.empty
  }),

  // Turning off fatal warnings for ScalaDoc, otherwise we can't release.
  scalacOptions in (Compile, doc) ~= (_ filterNot (_ == "-Xfatal-warnings")),

  // For working with partially-applied types
  addCompilerPlugin("org.typelevel" % "kind-projector" % "0.11.0" cross CrossVersion.full),

  // ScalaDoc settings
  autoAPIMappings := true,
  scalacOptions in ThisBuild ++= Seq(
    // Note, this is used by the doc-source-url feature to determine the
    // relative path of a given source file. If it's not a prefix of a the
    // absolute path of the source file, the absolute path of that file
    // will be put into the FILE_SOURCE variable, which is
    // definitely not what we want.
    "-sourcepath", file(".").getAbsolutePath.replaceAll("[.]$", "")
  ),

  logBuffered in Test := false,
  logBuffered in IntegrationTest := false,

  resolvers ++= Seq(
    "Typesafe Releases" at "https://repo.typesafe.com/typesafe/releases",
    Resolver.sonatypeRepo("releases")
  ),

  // https://github.com/sbt/sbt/issues/2654
  incOptions := incOptions.value.withLogRecompileOnMacro(false),

  // -- Settings meant for deployment on oss.sonatype.org
  sonatypeProfileName := organization.value,

  credentials += Credentials(
    "Sonatype Nexus Repository Manager",
    "oss.sonatype.org",
    sys.env.getOrElse("SONATYPE_USER", ""),
    sys.env.getOrElse("SONATYPE_PASS", "")
  ),

  publishMavenStyle := true,
  publishTo := Some(
    if (isSnapshot.value)
      Opts.resolver.sonatypeSnapshots
    else
      Opts.resolver.sonatypeStaging
  ),

  isSnapshot := version.value endsWith "SNAPSHOT",
  publishArtifact in Test := false,
  pomIncludeRepository := { _ => false }, // removes optional dependencies

  licenses := Seq("APL2" -> url("http://www.apache.org/licenses/LICENSE-2.0.txt")),
  homepage := Some(url("https://monix.io")),
  headerLicense := Some(HeaderLicense.Custom(
    """|Copyright (c) 2014-2020 by The Monix Project Developers.
       |See the project homepage at: https://monix.io
       |
       |Licensed under the Apache License, Version 2.0 (the "License");
       |you may not use this file except in compliance with the License.
       |You may obtain a copy of the License at
       |
       |    http://www.apache.org/licenses/LICENSE-2.0
       |
       |Unless required by applicable law or agreed to in writing, software
       |distributed under the License is distributed on an "AS IS" BASIS,
       |WITHOUT WARRANTIES OR CONDITIONS OF ANY KIND, either express or implied.
       |See the License for the specific language governing permissions and
       |limitations under the License."""
    .stripMargin)),

  scmInfo := Some(
    ScmInfo(
      url("https://github.com/monix/monix"),
      "scm:git@github.com:monix/monix.git"
    )),

  developers := List(
    Developer(
      id="alexelcu",
      name="Alexandru Nedelcu",
      email="noreply@alexn.org",
      url=url("https://alexn.org")
    ))
)

lazy val crossSettings = sharedSettings ++ Seq(
  unmanagedSourceDirectories in Compile += {
    baseDirectory.value.getParentFile / "shared" / "src" / "main" / "scala"
  },
  unmanagedSourceDirectories in Test += {
    baseDirectory.value.getParentFile / "shared" / "src" / "test" / "scala"
  }
)

def scalaPartV = Def setting (CrossVersion partialVersion scalaVersion.value)
lazy val crossVersionSharedSources: Seq[Setting[_]] =
  Seq(Compile, Test).map { sc =>
    (unmanagedSourceDirectories in sc) ++= {
      (unmanagedSourceDirectories in sc).value.flatMap { dir =>
        Seq(
          scalaPartV.value match {
            case Some((2, y)) if y == 11 => new File(dir.getPath + "_2.11")
            case Some((2, y)) if y == 12 => new File(dir.getPath + "_2.12")
            case Some((2, y)) if y >= 13 => new File(dir.getPath + "_2.13")
          },

          scalaPartV.value match {
            case Some((2, n)) if n >= 12 => new File(dir.getPath + "_2.12+")
            case _                       => new File(dir.getPath + "_2.12-")
          },

          scalaPartV.value match {
            case Some((2, n)) if n >= 13 => new File(dir.getPath + "_2.13+")
            case _                       => new File(dir.getPath + "_2.13-")
          },
        )
      }
    }
  }

lazy val requiredMacroDeps = Seq(
  libraryDependencies ++= Seq(
    scalaOrganization.value % "scala-reflect" % scalaVersion.value % Provided,
    scalaOrganization.value % "scala-compiler" % scalaVersion.value % Provided
  ))

lazy val unidocSettings = Seq(
  unidocProjectFilter in (ScalaUnidoc, unidoc) :=
    inProjects(executionJVM, catnapJVM, evalJVM, tailJVM, reactiveJVM),

  // Exclude monix.*.internal from ScalaDoc
  sources in (ScalaUnidoc, unidoc) ~= (_ filterNot { file =>
    // Exclude all internal Java files from documentation
    file.getCanonicalPath matches "^.*monix.+?internal.*?\\.java$"
  }),

  scalacOptions in (ScalaUnidoc, unidoc) +=
    "-Xfatal-warnings",
  scalacOptions in (ScalaUnidoc, unidoc) --=
    Seq("-Ywarn-unused-import", "-Ywarn-unused:imports"),
  scalacOptions in (ScalaUnidoc, unidoc) ++=
    Opts.doc.title(s"Monix"),
  scalacOptions in (ScalaUnidoc, unidoc) ++=
    Opts.doc.sourceUrl(s"https://github.com/monix/monix/tree/v${version.value}€{FILE_PATH}.scala"),
  scalacOptions in (ScalaUnidoc, unidoc) ++=
    Seq("-doc-root-content", file("rootdoc.txt").getAbsolutePath),
  scalacOptions in (ScalaUnidoc, unidoc) ++=
    Opts.doc.version(s"${version.value}")
)

lazy val testSettings = Seq(
  testFrameworks := Seq(new TestFramework("minitest.runner.Framework")),
  libraryDependencies ++= Seq(
    "io.monix" %%% "minitest-laws" % minitestVersion % Test,
    "org.typelevel" %%% "cats-laws" % catsVersion.value % Test,
    "org.typelevel" %%% "cats-effect-laws" % catsEffectVersion.value % Test
  )
)

lazy val javaExtensionsSettings = sharedSettings ++ testSettings ++ Seq(
  name := "monix-java"
)

lazy val scalaJSSettings = Seq(
  coverageExcludedFiles := ".*",
  // Use globally accessible (rather than local) source paths in JS source maps
  scalacOptions += {
    val tagOrHash =
      if (isSnapshot.value) git.gitHeadCommit.value.get
      else s"v${git.baseVersion.value}"
    val l = (baseDirectory in LocalRootProject).value.toURI.toString
    val g = s"https://raw.githubusercontent.com/monix/monix/$tagOrHash/"
    s"-P:scalajs:mapSourceURI:$l->$g"
  }
)

lazy val cmdlineProfile =
  sys.env.getOrElse("SBT_PROFILE", "")

def mimaSettings(projectName: String) = Seq(
  mimaPreviousArtifacts := Set("io.monix" %% projectName % monixSeries),
  mimaBinaryIssueFilters ++= MimaFilters.changesFor_3_0_1,
  mimaBinaryIssueFilters ++= MimaFilters.changesFor_3_2_0
)
// https://github.com/lightbend/mima/pull/289
mimaFailOnNoPrevious in ThisBuild := false

def profile: Project ⇒ Project = pr => {
  val withCoverage = cmdlineProfile match {
    case "coverage" => pr
    case _ => pr.disablePlugins(scoverage.ScoverageSbtPlugin)
  }
  withCoverage
    .enablePlugins(AutomateHeaderPlugin)
    .enablePlugins(ReproducibleBuildsPlugin)
}

lazy val doctestTestSettings = Seq(
  doctestTestFramework := DoctestTestFramework.Minitest,
  doctestIgnoreRegex := Some(s".*TaskApp.scala|.*reactive.internal.(builders|operators|rstreams).*"),
  doctestOnlyCodeBlocksMode := true
)

lazy val assemblyShadeSettings = Seq(
  assemblyOption in assembly :=  (assemblyOption in assembly).value.copy(
    includeScala = false, 
    includeBin = false,
  ),
  // for some weird reason the "assembly" task runs tests by default
  test in assembly := {},
  // prevent cyclic task dependencies, see https://github.com/sbt/sbt-assembly/issues/365
  // otherwise, there's a cyclic dependency between packageBin and assembly
  fullClasspath in assembly := (managedClasspath in Runtime).value, 
  // in dependent projects, use assembled and shaded jar
  exportJars := true, 
  // do not include scala dependency in pom
  autoScalaLibrary := false, 
  // prevent original dependency to be added to pom as runtime dep
  makePomConfiguration := makePomConfiguration.value.withConfigurations(Vector.empty), 
  // package by running assembly
  packageBin in Compile := ReproducibleBuildsPlugin
    .postProcessJar((assembly in Compile).value),
  // disable publishing the main API jar
  Compile / packageDoc / publishArtifact := false,
  // disable publishing the main sources jar
  Compile / packageSrc / publishArtifact := false,
)

lazy val monix = project.in(file("."))
  .enablePlugins(ScalaUnidocPlugin)
  .configure(profile)
  .aggregate(coreJVM, coreJS)
  .settings(sharedSettings)
  .settings(doNotPublishArtifact)
  .settings(unidocSettings)
  .settings(
    Global / onChangedBuildSource := ReloadOnSourceChanges
  )

lazy val coreJVM = project.in(file("monix/jvm"))
  .configure(profile)
  .dependsOn(executionJVM, catnapJVM, evalJVM, tailJVM, reactiveJVM, javaJVM)
  .aggregate(executionJVM, catnapJVM, evalJVM, tailJVM, reactiveJVM, javaJVM)
  .settings(crossSettings)
  .settings(name := "monix")
  .settings(
    // do not publish second time during +publish run with ScalaJS 1.0
    skip.in(publish) := customScalaJSVersion.forall(_.startsWith("1.0"))
  )

lazy val coreJS = project.in(file("monix/js"))
  .configure(profile)
  .enablePlugins(ScalaJSPlugin)
  .dependsOn(executionJS, catnapJS, evalJS, tailJS, reactiveJS)
  .aggregate(executionJS, catnapJS, evalJS, tailJS, reactiveJS)
  .settings(crossSettings)
  .settings(scalaJSSettings)
  .settings(name := "monix")

lazy val executionCommon = crossVersionSharedSources ++ Seq(
  name := "monix-execution",
  libraryDependencies += "io.monix" %%% "implicitbox" % implicitBoxVersion
)

lazy val executionShadedJCTools = project.in(file("monix-execution/shaded/jctools"))
  .configure(profile)
  .settings(crossSettings)
  .settings(assemblyShadeSettings)
  .settings(
    name := "monix-shaded-jctools",
    description := "Monix Execution Shaded JCTools is a shaded version of JCTools library. See: https://github.com/JCTools/JCTools",
    libraryDependencies += "org.jctools" % "jctools-core" % jcToolsVersion % "optional;provided",
    // https://github.com/sbt/sbt-assembly#shading
    assemblyShadeRules in assembly := Seq(
      ShadeRule.rename("org.jctools.**" -> "monix.execution.internal.jctools.@1")
        .inLibrary("org.jctools" % "jctools-core" % jcToolsVersion % "optional;provided")
        .inAll
    )
  )

lazy val executionJVM = project.in(file("monix-execution/jvm"))
  .configure(profile)
  .settings(crossSettings)
  .settings(testSettings)
  .settings(requiredMacroDeps)
  .settings(executionCommon)
  .dependsOn(executionShadedJCTools)
  .settings(libraryDependencies += "org.reactivestreams" % "reactive-streams" % reactiveStreamsVersion)
  .settings(mimaSettings("monix-execution"))

lazy val executionJS = project.in(file("monix-execution/js"))
  .enablePlugins(ScalaJSPlugin)
  .configure(profile)
  .settings(crossSettings)
  .settings(scalaJSSettings)
  .settings(testSettings)
  .settings(requiredMacroDeps)
  .settings(executionCommon)

lazy val catnapCommon =
  crossSettings ++ crossVersionSharedSources ++ testSettings ++ Seq(
    name := "monix-catnap",
    libraryDependencies += "org.typelevel" %%% "cats-effect" % catsEffectVersion.value
)

lazy val catnapJVM = project.in(file("monix-catnap/jvm"))
  .configure(profile)
  .dependsOn(executionJVM % "compile->compile; test->test")
  .settings(catnapCommon)
  .settings(mimaSettings("monix-catnap"))
  .settings(doctestTestSettings)

lazy val catnapJS = project.in(file("monix-catnap/js"))
  .enablePlugins(ScalaJSPlugin)
  .configure(profile)
  .dependsOn(executionJS % "compile->compile; test->test")
  .settings(scalaJSSettings)
  .settings(catnapCommon)

lazy val evalCommon =
  crossSettings ++ crossVersionSharedSources ++ testSettings ++
    Seq(
      name := "monix-eval"
    )

lazy val evalJVM = project.in(file("monix-eval/jvm"))
  .configure(profile)
  .dependsOn(executionJVM % "compile->compile; test->test")
  .dependsOn(catnapJVM)
  .settings(evalCommon)
  .settings(mimaSettings("monix-eval"))
  .settings(doctestTestSettings)

lazy val evalJS = project.in(file("monix-eval/js"))
  .enablePlugins(ScalaJSPlugin)
  .configure(profile)
  .dependsOn(executionJS % "compile->compile; test->test")
  .dependsOn(catnapJS)
  .settings(scalaJSSettings)
  .settings(evalCommon)

lazy val tailCommon =
  crossSettings ++ testSettings ++ Seq(
    name := "monix-tail"
  )

lazy val tailJVM = project.in(file("monix-tail/jvm"))
  .configure(profile)
  .dependsOn(evalJVM % "test->test")
  .dependsOn(catnapJVM)
  .settings(tailCommon)
  .settings(doctestTestSettings)
  .settings(mimaSettings("monix-tail"))

lazy val tailJS = project.in(file("monix-tail/js"))
  .enablePlugins(ScalaJSPlugin)
  .configure(profile)
  .dependsOn(evalJS % "test->test")
  .dependsOn(catnapJS)
  .settings(scalaJSSettings)
  .settings(tailCommon)

lazy val reactiveCommon =
  crossSettings ++ testSettings ++ Seq(
    name := "monix-reactive"
  )

lazy val reactiveJVM = project.in(file("monix-reactive/jvm"))
  .configure(profile)
  .dependsOn(executionJVM, evalJVM % "compile->compile; test->test")
  .settings(reactiveCommon)
  .settings(mimaSettings("monix-reactive"))
  .settings(doctestTestSettings)

lazy val reactiveJS = project.in(file("monix-reactive/js"))
  .enablePlugins(ScalaJSPlugin)
  .configure(profile)
  .dependsOn(executionJS, evalJS % "compile->compile; test->test")
  .settings(reactiveCommon)
  .settings(scalaJSSettings)

lazy val javaJVM = project.in(file("monix-java"))
  .configure(profile)
  .dependsOn(executionJVM % "provided->compile; test->test")
  .dependsOn(evalJVM % "provided->compile; test->test")
  .settings(javaExtensionsSettings)

lazy val reactiveTests = project.in(file("reactiveTests"))
  .configure(profile)
  .dependsOn(coreJVM)
  .settings(sharedSettings)
  .settings(doNotPublishArtifact)
  .settings(
    libraryDependencies ++= Seq(
      "org.reactivestreams" % "reactive-streams-tck" % reactiveStreamsVersion % Test,
      "org.scalatest" %% "scalatest" % scalaTestVersion % Test
    ))

lazy val benchmarksPrev = project.in(file("benchmarks/vprev"))
  .configure(profile)
  .enablePlugins(JmhPlugin)
  .settings(crossSettings)
  .settings(sharedSettings)
  .settings(doNotPublishArtifact)
  .settings(
    libraryDependencies ++= Seq(
      "io.monix" %% "monix" % "3.2.2",
      "dev.zio" %% "zio-streams" % "1.0.0-RC21-2",
      "co.fs2" %% "fs2-core" % fs2Version.value
  ))

lazy val benchmarksNext = project.in(file("benchmarks/vnext"))
  .configure(profile)
  .dependsOn(coreJVM)
  .enablePlugins(JmhPlugin)
  .settings(crossSettings)
  .settings(sharedSettings)
  .settings(doNotPublishArtifact)
  .settings(
    libraryDependencies ++= Seq(
      "dev.zio" %% "zio-streams" % "1.0.0-RC21-2",
      "co.fs2" %% "fs2-core" % fs2Version.value
    ))

//------------- For Release

enablePlugins(GitVersioning)

/* The BaseVersion setting represents the in-development (upcoming) version,
 * as an alternative to SNAPSHOTS.
 */
git.baseVersion := "3.3.0"

val ReleaseTag = """^v(\d+\.\d+(?:\.\d+(?:[-.]\w+)?)?)$""".r
git.gitTagToVersionNumber := {
  case ReleaseTag(v) => Some(v)
  case _ => None
}

git.formattedShaVersion := {
  val suffix = git.makeUncommittedSignifierSuffix(git.gitUncommittedChanges.value, git.uncommittedSignifier.value)

  git.gitHeadCommit.value map { _.substring(0, 7) } map { sha =>
    git.baseVersion.value + "-" + sha + suffix
  }
}
<|MERGE_RESOLUTION|>--- conflicted
+++ resolved
@@ -24,34 +24,31 @@
 addCommandAlias("release",     ";project monix ;+clean ;+package ;+publishSigned")
 
 lazy val catsVersion = settingKey[String]("cats version")
-ThisBuild/catsVersion := {
-  CrossVersion.partialVersion(scalaVersion.value) match {
-    case Some((2, 11)) => "2.0.0"
-    case _ => "2.1.1"
-  }
-}
+  ThisBuild/catsVersion := {
+    CrossVersion.partialVersion(scalaVersion.value) match {
+      case Some((2, 11)) => "2.0.0"
+      case _ => "2.1.1"
+    }
+  }
 
 lazy val catsEffectVersion = settingKey[String]("cats-effect version")
-ThisBuild/catsEffectVersion := {
-  CrossVersion.partialVersion(scalaVersion.value) match {
-    case Some((2, 11)) => "2.0.0"
-    case _ => "2.1.3"
-  }
-}
-
-<<<<<<< HEAD
+  ThisBuild/catsEffectVersion := {
+    CrossVersion.partialVersion(scalaVersion.value) match {
+      case Some((2, 11)) => "2.0.0"
+      case _ => "2.1.3"
+    }
+  }
+
+// For benchmarks
+lazy val fs2Version = settingKey[String]("fs2 version")
+  ThisBuild/fs2Version := {
+    CrossVersion.partialVersion(scalaVersion.value) match {
+      case Some((2, 11)) => "2.1.0"
+      case _ => "2.4.0"
+    }
+  }
+
 val jcToolsVersion = "3.0.0"
-=======
-lazy val fs2Version = settingKey[String]("fs2 version")
-ThisBuild/fs2Version := {
-  CrossVersion.partialVersion(scalaVersion.value) match {
-    case Some((2, 11)) => "2.1.0"
-    case _ => "2.4.0"
-  }
-}
-
-val jcToolsVersion = "2.1.2"
->>>>>>> 6678f6e9
 val reactiveStreamsVersion = "1.0.3"
 val minitestVersion = "2.8.2"
 val scalaTestVersion = "3.0.8"
@@ -84,13 +81,8 @@
 
 lazy val sharedSettings = warnUnusedImport ++ Seq(
   organization := "io.monix",
-<<<<<<< HEAD
-  scalaVersion := "2.13.1",
+  scalaVersion := "2.13.3",
   crossScalaVersions := Seq("2.11.12", "2.12.12", "2.13.3"),
-=======
-  scalaVersion := "2.13.3",
-  crossScalaVersions := Seq("2.11.12", "2.12.11", "2.13.3"),
->>>>>>> 6678f6e9
 
   scalacOptions ++= Seq(
     // warnings
@@ -326,10 +318,9 @@
 def mimaSettings(projectName: String) = Seq(
   mimaPreviousArtifacts := Set("io.monix" %% projectName % monixSeries),
   mimaBinaryIssueFilters ++= MimaFilters.changesFor_3_0_1,
-  mimaBinaryIssueFilters ++= MimaFilters.changesFor_3_2_0
-)
-// https://github.com/lightbend/mima/pull/289
-mimaFailOnNoPrevious in ThisBuild := false
+  mimaBinaryIssueFilters ++= MimaFilters.changesFor_3_2_0,
+  mimaBinaryIssueFilters ++= MimaFilters.changesFor_3_2_3,
+)
 
 def profile: Project ⇒ Project = pr => {
   val withCoverage = cmdlineProfile match {
@@ -349,20 +340,20 @@
 
 lazy val assemblyShadeSettings = Seq(
   assemblyOption in assembly :=  (assemblyOption in assembly).value.copy(
-    includeScala = false, 
+    includeScala = false,
     includeBin = false,
   ),
   // for some weird reason the "assembly" task runs tests by default
   test in assembly := {},
   // prevent cyclic task dependencies, see https://github.com/sbt/sbt-assembly/issues/365
   // otherwise, there's a cyclic dependency between packageBin and assembly
-  fullClasspath in assembly := (managedClasspath in Runtime).value, 
+  fullClasspath in assembly := (managedClasspath in Runtime).value,
   // in dependent projects, use assembled and shaded jar
-  exportJars := true, 
+  exportJars := true,
   // do not include scala dependency in pom
-  autoScalaLibrary := false, 
+  autoScalaLibrary := false,
   // prevent original dependency to be added to pom as runtime dep
-  makePomConfiguration := makePomConfiguration.value.withConfigurations(Vector.empty), 
+  makePomConfiguration := makePomConfiguration.value.withConfigurations(Vector.empty),
   // package by running assembly
   packageBin in Compile := ReproducibleBuildsPlugin
     .postProcessJar((assembly in Compile).value),
@@ -380,7 +371,9 @@
   .settings(doNotPublishArtifact)
   .settings(unidocSettings)
   .settings(
-    Global / onChangedBuildSource := ReloadOnSourceChanges
+    Global / onChangedBuildSource := ReloadOnSourceChanges,
+    // https://github.com/lightbend/mima/pull/289
+    mimaFailOnNoPrevious in ThisBuild := false
   )
 
 lazy val coreJVM = project.in(file("monix/jvm"))
