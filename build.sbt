import com.typesafe.sbt.GitVersioning
import sbt.Keys.version
// For getting Scoverage out of the generated POM
import scala.xml.Elem
import scala.xml.transform.{RewriteRule, RuleTransformer}

val allProjects = List(
  "execution",
  "catnap",
  "eval",
  "tail",
  "reactive",
  "java"
)

val benchmarkProjects = List(
  // Enable after 2.13 version is released for previous version
  // "benchmarksPrev",
  "benchmarksNext"
).map(_ + "/compile")

addCommandAlias("ci",          ";ci-jvm ;ci-js")
addCommandAlias("ci-all",      ";ci-jvm ;ci-js ;mimaReportBinaryIssues ;unidoc")
addCommandAlias("ci-js",       s";clean ;coreJS/test:compile ;${(allProjects.filter(_ != "java").map(_ + "JS/test") ++ benchmarkProjects).mkString(" ;")}")
addCommandAlias("ci-jvm",      s";clean ;coreJVM/test:compile ;${(allProjects.map(_ + "JVM/test") ++ benchmarkProjects).mkString(" ;")}")
addCommandAlias("ci-jvm-mima", s";ci-jvm ;mimaReportBinaryIssues")
addCommandAlias("ci-jvm-all",  s";ci-jvm-mima ;unidoc; scalafmtCheck; test:scalafmtCheck; scalafmtSbtCheck")
addCommandAlias("release",     ";project monix ;+clean ;+package ;+publishSigned")

val catsVersion = "2.0.0-RC1"
val catsEffectVersion = "2.0.0-RC1"
val catsEffectLawsVersion = catsEffectVersion
val jcToolsVersion = "2.1.2"
val reactiveStreamsVersion = "1.0.2"
val minitestVersion = "2.6.0"
<<<<<<< HEAD
val scalaTestVersion = "3.0.8"
=======
val implicitBoxVersion = "0.1.0"

def scalaTestVersion(scalaVersion: String) = CrossVersion.partialVersion(scalaVersion) match {
  case Some((2, v)) if v >= 13 => "3.0.6-SNAP5"
  case _                       => "3.0.4"
}
>>>>>>> d590bd54

// The Monix version with which we must keep binary compatibility.
// https://github.com/typesafehub/migration-manager/wiki/Sbt-plugin
val monixSeries = "3.0.0-RC3"

lazy val doNotPublishArtifact = Seq(
  publishArtifact := false,
  publishArtifact in (Compile, packageDoc) := false,
  publishArtifact in (Compile, packageSrc) := false,
  publishArtifact in (Compile, packageBin) := false
)

lazy val warnUnusedImport = Seq(
  scalacOptions ++= {
    CrossVersion.partialVersion(scalaVersion.value) match {
      case Some((2, 11)) =>
        Seq("-Ywarn-unused-import")
      case _ =>
        Seq("-Ywarn-unused:imports")
    }
  },
  scalacOptions in (Compile, console) --= Seq("-Ywarn-unused-import", "-Ywarn-unused:imports"),
  scalacOptions in Test --= Seq("-Ywarn-unused-import", "-Ywarn-unused:imports")
)

lazy val sharedSettings = warnUnusedImport ++ Seq(
  organization := "io.monix",
  scalaVersion := "2.12.8",
<<<<<<< HEAD
  crossScalaVersions := Seq("2.11.12", "2.12.8", "2.13.0"),
=======
  crossScalaVersions := Seq("2.11.12", "2.12.8"),
>>>>>>> d590bd54

  scalacOptions ++= Seq(
    // warnings
    "-unchecked", // able additional warnings where generated code depends on assumptions
    "-deprecation", // emit warning for usages of deprecated APIs
    "-feature", // emit warning usages of features that should be imported explicitly
    // Features enabled by default
    "-language:higherKinds",
    "-language:implicitConversions",
    "-language:experimental.macros",
  ),

  scalacOptions ++= (CrossVersion.partialVersion(scalaVersion.value) match {
    case Some((2, v)) if v <= 12 =>
      Seq(
        // possibly deprecated options
        "-Ywarn-inaccessible",
        // absolutely necessary for Iterant
        "-Ypartial-unification",
      )
    case _ =>
      Seq(
        "-Ymacro-annotations",
      )
  }),

  // Force building with Java 8
  initialize := {
    if (sys.props("monix.requireJava8") != "false") {
      val required = "1.8"
      val current  = sys.props("java.specification.version")
      assert(current == required, s"Unsupported build JDK: java.specification.version $current != $required")
    }
  },

  // Targeting Java 6, but only for Scala <= 2.11
  javacOptions ++= (CrossVersion.partialVersion(scalaVersion.value) match {
    case Some((2, majorVersion)) if majorVersion <= 11 =>
      // generates code with the Java 6 class format
      Seq("-source", "1.6", "-target", "1.6")
    case _ =>
      // For 2.12 we are targeting the Java 8 class format
      Seq("-source", "1.8", "-target", "1.8")
  }),

  // Targeting Java 6, but only for Scala <= 2.11
  scalacOptions ++= (CrossVersion.partialVersion(scalaVersion.value) match {
    case Some((2, majorVersion)) if majorVersion <= 11 =>
      // generates code with the Java 6 class format
      Seq("-target:jvm-1.6")
    case _ =>
      // For 2.12 we are targeting the Java 8 class format
      Seq.empty
  }),

  // Linter
  scalacOptions ++= Seq(
    // Turns all warnings into errors ;-)
    "-Xfatal-warnings",
    // Enables linter options
    "-Xlint:adapted-args", // warn if an argument list is modified to match the receiver
    "-Xlint:nullary-unit", // warn when nullary methods return Unit
    "-Xlint:nullary-override", // warn when non-nullary `def f()' overrides nullary `def f'
    "-Xlint:infer-any", // warn when a type argument is inferred to be `Any`
    "-Xlint:missing-interpolator", // a string literal appears to be missing an interpolator id
    "-Xlint:doc-detached", // a ScalaDoc comment appears to be detached from its element
    "-Xlint:private-shadow", // a private field (or class parameter) shadows a superclass field
    "-Xlint:type-parameter-shadow", // a local type parameter shadows a type already in scope
    "-Xlint:poly-implicit-overload", // parameterized overloaded implicit methods are not visible as view bounds
    "-Xlint:option-implicit", // Option.apply used implicit view
    "-Xlint:delayedinit-select", // Selecting member of DelayedInit
    "-Xlint:package-object-classes", // Class or object defined in package object
  ),
  scalacOptions ++= (CrossVersion.partialVersion(scalaVersion.value) match {
    case Some((2, majorVersion)) if majorVersion <= 12 =>
      Seq(
        "-Xlint:inaccessible", // warn about inaccessible types in method signatures
        "-Xlint:by-name-right-associative", // By-name parameter of right associative operator
        "-Xlint:unsound-match" // Pattern match may not be typesafe
      )
    case _ =>
      Seq.empty
  }),

  // Turning off fatal warnings for ScalaDoc, otherwise we can't release.
  scalacOptions in (Compile, doc) ~= (_ filterNot (_ == "-Xfatal-warnings")),

  // For working with partially-applied types
  addCompilerPlugin("org.typelevel" % "kind-projector" % "0.10.3" cross CrossVersion.binary),

  // ScalaDoc settings
  autoAPIMappings := true,
  scalacOptions in ThisBuild ++= Seq(
    // Note, this is used by the doc-source-url feature to determine the
    // relative path of a given source file. If it's not a prefix of a the
    // absolute path of the source file, the absolute path of that file
    // will be put into the FILE_SOURCE variable, which is
    // definitely not what we want.
    "-sourcepath", file(".").getAbsolutePath.replaceAll("[.]$", "")
  ),

  parallelExecution in Test := false,
  parallelExecution in IntegrationTest := false,
  parallelExecution in ThisBuild := false,
  testForkedParallel in Test := false,
  testForkedParallel in IntegrationTest := false,
  testForkedParallel in ThisBuild := false,
  concurrentRestrictions in Global += Tags.limit(Tags.Test, 1),

  resolvers ++= Seq(
    "Typesafe Releases" at "http://repo.typesafe.com/typesafe/releases",
    Resolver.sonatypeRepo("releases")
  ),

  // https://github.com/sbt/sbt/issues/2654
  incOptions := incOptions.value.withLogRecompileOnMacro(false),

  // -- Settings meant for deployment on oss.sonatype.org
  sonatypeProfileName := organization.value,

  credentials += Credentials(
    "Sonatype Nexus Repository Manager",
    "oss.sonatype.org",
    sys.env.getOrElse("SONATYPE_USER", ""),
    sys.env.getOrElse("SONATYPE_PASS", "")
  ),

  publishMavenStyle := true,
  publishTo := Some(
    if (isSnapshot.value)
      Opts.resolver.sonatypeSnapshots
    else
      Opts.resolver.sonatypeStaging
  ),

  isSnapshot := version.value endsWith "SNAPSHOT",
  publishArtifact in Test := false,
  pomIncludeRepository := { _ => false }, // removes optional dependencies

  // For evicting Scoverage out of the generated POM
  // See: https://github.com/scoverage/sbt-scoverage/issues/153
  pomPostProcess := { (node: xml.Node) =>
    new RuleTransformer(new RewriteRule {
      override def transform(node: xml.Node): Seq[xml.Node] = node match {
        case e: Elem
          if e.label == "dependency" && e.child.exists(child => child.label == "groupId" && child.text == "org.scoverage") => Nil
        case _ => Seq(node)
      }
    }).transform(node).head
  },

  licenses := Seq("APL2" -> url("http://www.apache.org/licenses/LICENSE-2.0.txt")),
  homepage := Some(url("https://monix.io")),
  headerLicense := Some(HeaderLicense.Custom(
    """|Copyright (c) 2014-2019 by The Monix Project Developers.
       |See the project homepage at: https://monix.io
       |
       |Licensed under the Apache License, Version 2.0 (the "License");
       |you may not use this file except in compliance with the License.
       |You may obtain a copy of the License at
       |
       |    http://www.apache.org/licenses/LICENSE-2.0
       |
       |Unless required by applicable law or agreed to in writing, software
       |distributed under the License is distributed on an "AS IS" BASIS,
       |WITHOUT WARRANTIES OR CONDITIONS OF ANY KIND, either express or implied.
       |See the License for the specific language governing permissions and
       |limitations under the License."""
    .stripMargin)),

  scmInfo := Some(
    ScmInfo(
      url("https://github.com/monix/monix"),
      "scm:git@github.com:monix/monix.git"
    )),

  developers := List(
    Developer(
      id="alexelcu",
      name="Alexandru Nedelcu",
      email="noreply@alexn.org",
      url=url("https://alexn.org")
    ))
)

lazy val crossSettings = sharedSettings ++ Seq(
  unmanagedSourceDirectories in Compile += {
    baseDirectory.value.getParentFile / "shared" / "src" / "main" / "scala"
  },
  unmanagedSourceDirectories in Test += {
    baseDirectory.value.getParentFile / "shared" / "src" / "test" / "scala"
  }
)

def scalaPartV = Def setting (CrossVersion partialVersion scalaVersion.value)
lazy val crossVersionSharedSources: Seq[Setting[_]] =
  Seq(Compile, Test).map { sc =>
    (unmanagedSourceDirectories in sc) ++= {
      (unmanagedSourceDirectories in sc).value.flatMap { dir =>
        Seq(
          scalaPartV.value match {
            case Some((2, y)) if y == 11 => new File(dir.getPath + "_2.11")
            case Some((2, y)) if y == 12 => new File(dir.getPath + "_2.12")
            case Some((2, y)) if y >= 13 => new File(dir.getPath + "_2.13")
          },

          scalaPartV.value match {
            case Some((2, n)) if n >= 12 => new File(dir.getPath + "_2.12+")
            case _                       => new File(dir.getPath + "_2.12-")
          },

          scalaPartV.value match {
            case Some((2, n)) if n >= 13 => new File(dir.getPath + "_2.13+")
            case _                       => new File(dir.getPath + "_2.13-")
          },
        )
      }
    }
  }

lazy val requiredMacroDeps = Seq(
  libraryDependencies ++= Seq(
    scalaOrganization.value % "scala-reflect" % scalaVersion.value % Provided,
    scalaOrganization.value % "scala-compiler" % scalaVersion.value % Provided
  ))

lazy val unidocSettings = Seq(
  unidocProjectFilter in (ScalaUnidoc, unidoc) :=
    inProjects(executionJVM, catnapJVM, evalJVM, tailJVM, reactiveJVM),

  // Exclude monix.*.internal from ScalaDoc
  sources in (ScalaUnidoc, unidoc) ~= (_ filterNot { file =>
    // Exclude all internal Java files from documentation
    file.getCanonicalPath matches "^.*monix.+?internal.*?\\.java$"
  }),

  scalacOptions in (ScalaUnidoc, unidoc) +=
    "-Xfatal-warnings",
  scalacOptions in (ScalaUnidoc, unidoc) --=
    Seq("-Ywarn-unused-import", "-Ywarn-unused:imports"),
  scalacOptions in (ScalaUnidoc, unidoc) ++=
    Opts.doc.title(s"Monix"),
  scalacOptions in (ScalaUnidoc, unidoc) ++=
    Opts.doc.sourceUrl(s"https://github.com/monix/monix/tree/v${version.value}€{FILE_PATH}.scala"),
  scalacOptions in (ScalaUnidoc, unidoc) ++=
    Seq("-doc-root-content", file("rootdoc.txt").getAbsolutePath),
  scalacOptions in (ScalaUnidoc, unidoc) ++=
    Opts.doc.version(s"${version.value}")
)

lazy val testSettings = Seq(
  testFrameworks := Seq(new TestFramework("minitest.runner.Framework")),
  libraryDependencies ++= Seq(
    "io.monix" %%% "minitest-laws-legacy" % minitestVersion % Test,
    "org.typelevel" %%% "cats-laws" % catsVersion % Test,
    "org.typelevel" %%% "cats-effect-laws" % catsEffectVersion % Test
  )
)

lazy val javaExtensionsSettings = sharedSettings ++ testSettings ++ Seq(
  name := "monix-java"
)

lazy val scalaJSSettings = Seq(
  coverageExcludedFiles := ".*",
  // Use globally accessible (rather than local) source paths in JS source maps
  scalacOptions += {
    val tagOrHash =
      if (isSnapshot.value) git.gitHeadCommit.value.get
      else s"v${git.baseVersion.value}"
    val l = (baseDirectory in LocalRootProject).value.toURI.toString
    val g = s"https://raw.githubusercontent.com/monix/monix/$tagOrHash/"
    s"-P:scalajs:mapSourceURI:$l->$g"
  }
)

lazy val cmdlineProfile =
  sys.env.getOrElse("SBT_PROFILE", "")

def mimaSettings(projectName: String) = Seq(
  mimaPreviousArtifacts := Set("io.monix" %% projectName % monixSeries),
  mimaBinaryIssueFilters ++= MimaFilters.changesFor_3_0_0
)
// https://github.com/lightbend/mima/pull/289
mimaFailOnNoPrevious in ThisBuild := false

def profile: Project ⇒ Project = pr => {
  val withCoverage = cmdlineProfile match {
    case "coverage" => pr
    case _ => pr.disablePlugins(scoverage.ScoverageSbtPlugin)
  }
  withCoverage.enablePlugins(AutomateHeaderPlugin)
}

lazy val doctestTestSettings = Seq(
  doctestTestFramework := DoctestTestFramework.Minitest,
  doctestIgnoreRegex := Some(s".*TaskApp.scala|.*reactive.internal.(builders|operators|rstreams).*"),
  doctestOnlyCodeBlocksMode := true
)

lazy val monix = project.in(file("."))
  .enablePlugins(ScalaUnidocPlugin)
  .configure(profile)
  .aggregate(coreJVM, coreJS)
  .settings(sharedSettings)
  .settings(doNotPublishArtifact)
  .settings(unidocSettings)

lazy val coreJVM = project.in(file("monix/jvm"))
  .configure(profile)
  .dependsOn(executionJVM, catnapJVM, evalJVM, tailJVM, reactiveJVM, javaJVM)
  .aggregate(executionJVM, catnapJVM, evalJVM, tailJVM, reactiveJVM, javaJVM)
  .settings(crossSettings)
  .settings(name := "monix")

lazy val coreJS = project.in(file("monix/js"))
  .configure(profile)
  .enablePlugins(ScalaJSPlugin)
  .dependsOn(executionJS, catnapJS, evalJS, tailJS, reactiveJS)
  .aggregate(executionJS, catnapJS, evalJS, tailJS, reactiveJS)
  .settings(crossSettings)
  .settings(scalaJSSettings)
  .settings(name := "monix")

lazy val executionCommon = crossVersionSharedSources ++ Seq(
  name := "monix-execution",
  libraryDependencies += "io.monix" %%% "implicitbox" % implicitBoxVersion
)

lazy val executionJVM = project.in(file("monix-execution/jvm"))
  .configure(profile)
  .settings(crossSettings)
  .settings(testSettings)
  .settings(requiredMacroDeps)
  .settings(executionCommon)
  .settings(libraryDependencies += "org.jctools" % "jctools-core" % jcToolsVersion)
  .settings(libraryDependencies += "org.reactivestreams" % "reactive-streams" % reactiveStreamsVersion)
  .settings(mimaSettings("monix-execution"))

lazy val executionJS = project.in(file("monix-execution/js"))
  .enablePlugins(ScalaJSPlugin)
  .configure(profile)
  .settings(crossSettings)
  .settings(scalaJSSettings)
  .settings(testSettings)
  .settings(requiredMacroDeps)
  .settings(executionCommon)

lazy val catnapCommon =
  crossSettings ++ crossVersionSharedSources ++ testSettings ++ Seq(
    name := "monix-catnap",
    libraryDependencies += "org.typelevel" %%% "cats-effect" % catsEffectVersion
)

lazy val catnapJVM = project.in(file("monix-catnap/jvm"))
  .configure(profile)
  .dependsOn(executionJVM % "compile->compile; test->test")
  .settings(catnapCommon)
  .settings(mimaSettings("monix-catnap"))
  .settings(doctestTestSettings)

lazy val catnapJS = project.in(file("monix-catnap/js"))
  .enablePlugins(ScalaJSPlugin)
  .configure(profile)
  .dependsOn(executionJS % "compile->compile; test->test")
  .settings(scalaJSSettings)
  .settings(catnapCommon)

lazy val evalCommon =
  crossSettings ++ crossVersionSharedSources ++ testSettings ++
    Seq(
      name := "monix-eval"
    )

lazy val evalJVM = project.in(file("monix-eval/jvm"))
  .configure(profile)
  .dependsOn(executionJVM % "compile->compile; test->test")
  .dependsOn(catnapJVM)
  .settings(evalCommon)
  .settings(mimaSettings("monix-eval"))
  .settings(doctestTestSettings)

lazy val evalJS = project.in(file("monix-eval/js"))
  .enablePlugins(ScalaJSPlugin)
  .configure(profile)
  .dependsOn(executionJS % "compile->compile; test->test")
  .dependsOn(catnapJS)
  .settings(scalaJSSettings)
  .settings(evalCommon)

lazy val tailCommon =
  crossSettings ++ testSettings ++ Seq(
    name := "monix-tail"
  )

lazy val tailJVM = project.in(file("monix-tail/jvm"))
  .configure(profile)
  .dependsOn(evalJVM % "test->test")
  .dependsOn(catnapJVM)
  .settings(tailCommon)
  .settings(doctestTestSettings)
  .settings(mimaSettings("monix-tail"))

lazy val tailJS = project.in(file("monix-tail/js"))
  .enablePlugins(ScalaJSPlugin)
  .configure(profile)
  .dependsOn(evalJS % "test->test")
  .dependsOn(catnapJS)
  .settings(scalaJSSettings)
  .settings(tailCommon)

lazy val reactiveCommon =
  crossSettings ++ testSettings ++ Seq(
    name := "monix-reactive"
  )

lazy val reactiveJVM = project.in(file("monix-reactive/jvm"))
  .configure(profile)
  .dependsOn(executionJVM, evalJVM % "compile->compile; test->test")
  .settings(reactiveCommon)
  .settings(mimaSettings("monix-reactive"))
  .settings(doctestTestSettings)

lazy val reactiveJS = project.in(file("monix-reactive/js"))
  .enablePlugins(ScalaJSPlugin)
  .configure(profile)
  .dependsOn(executionJS, evalJS % "compile->compile; test->test")
  .settings(reactiveCommon)
  .settings(scalaJSSettings)

lazy val javaJVM = project.in(file("monix-java"))
  .configure(profile)
  .dependsOn(executionJVM % "provided->compile; test->test")
  .dependsOn(evalJVM % "provided->compile; test->test")
  .settings(javaExtensionsSettings)

lazy val reactiveTests = project.in(file("reactiveTests"))
  .configure(profile)
  .dependsOn(coreJVM)
  .settings(sharedSettings)
  .settings(doNotPublishArtifact)
  .settings(
    libraryDependencies ++= Seq(
      "org.reactivestreams" % "reactive-streams-tck" % reactiveStreamsVersion % Test,
      "org.scalatest" %% "scalatest" % scalaTestVersion % Test
    ))

lazy val benchmarksPrev = project.in(file("benchmarks/vprev"))
  .configure(profile)
  .enablePlugins(JmhPlugin)
  .settings(crossSettings)
  .settings(sharedSettings)
  .settings(doNotPublishArtifact)
  .settings(
    libraryDependencies += "io.monix" %% "monix" % "3.0.0-RC1"
  )

lazy val benchmarksNext = project.in(file("benchmarks/vnext"))
  .configure(profile)
  .dependsOn(coreJVM)
  .enablePlugins(JmhPlugin)
  .settings(crossSettings)
  .settings(sharedSettings)
  .settings(doNotPublishArtifact)

//------------- For Release

enablePlugins(GitVersioning)

/* The BaseVersion setting represents the in-development (upcoming) version,
 * as an alternative to SNAPSHOTS.
 */
git.baseVersion := "3.0.0-RC3"

val ReleaseTag = """^v(\d+\.\d+(?:\.\d+(?:[-.]\w+)?)?)$""".r
git.gitTagToVersionNumber := {
  case ReleaseTag(v) => Some(v)
  case _ => None
}

git.formattedShaVersion := {
  val suffix = git.makeUncommittedSignifierSuffix(git.gitUncommittedChanges.value, git.uncommittedSignifier.value)

  git.gitHeadCommit.value map { _.substring(0, 7) } map { sha =>
    git.baseVersion.value + "-" + sha + suffix
  }
}
<|MERGE_RESOLUTION|>--- conflicted
+++ resolved
@@ -33,16 +33,9 @@
 val jcToolsVersion = "2.1.2"
 val reactiveStreamsVersion = "1.0.2"
 val minitestVersion = "2.6.0"
-<<<<<<< HEAD
 val scalaTestVersion = "3.0.8"
-=======
+val minitestVersion = "2.6.0"
 val implicitBoxVersion = "0.1.0"
-
-def scalaTestVersion(scalaVersion: String) = CrossVersion.partialVersion(scalaVersion) match {
-  case Some((2, v)) if v >= 13 => "3.0.6-SNAP5"
-  case _                       => "3.0.4"
-}
->>>>>>> d590bd54
 
 // The Monix version with which we must keep binary compatibility.
 // https://github.com/typesafehub/migration-manager/wiki/Sbt-plugin
@@ -71,11 +64,7 @@
 lazy val sharedSettings = warnUnusedImport ++ Seq(
   organization := "io.monix",
   scalaVersion := "2.12.8",
-<<<<<<< HEAD
   crossScalaVersions := Seq("2.11.12", "2.12.8", "2.13.0"),
-=======
-  crossScalaVersions := Seq("2.11.12", "2.12.8"),
->>>>>>> d590bd54
 
   scalacOptions ++= Seq(
     // warnings
