--- conflicted
+++ resolved
@@ -77,15 +77,11 @@
 lazy val reactiveStreamsTCKLib =
   "org.reactivestreams" % "reactive-streams-tck" % reactiveStreams_Version
 
-<<<<<<< HEAD
 /** [[https://github.com/scala-js/scala-js-macrotask-executor]] */
 lazy val macrotaskExecutorLib =
   Def.setting { "org.scala-js" %%% "scala-js-macrotask-executor" % macrotaskExecutor_Version }
 
-/** [[https://github.com/typelevel/kind-projector]]  */
-=======
 /** [[https://github.com/typelevel/kind-projector]] */
->>>>>>> 4619520c
 lazy val kindProjectorCompilerPlugin =
   ("org.typelevel" % "kind-projector" % kindProjector_Version).cross(CrossVersion.full)
 
@@ -105,13 +101,16 @@
 lazy val silencerCompilerPlugin =
   ("com.github.ghik" % "silencer-plugin" % silencer_Version).cross(CrossVersion.full)
 
-lazy val macroDependencies =
-  libraryDependencies ++= (if (isDotty.value) Seq()
-                           else
-                             Seq(
-                               scalaReflectLib.value % Provided,
-                               scalaCompilerLib.value % Provided
-                             ))
+lazy val macroDependencies = Seq(
+  libraryDependencies ++=
+    if (isDotty.value) 
+      Seq.empty
+    else
+      Seq(
+        scalaReflectLib.value % Provided,
+        scalaCompilerLib.value % Provided
+      )
+)
 
 lazy val testDependencies = Seq(
   testFrameworks := Seq(new TestFramework("minitest.runner.Framework")),
