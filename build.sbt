import sbt.Keys.version
import sbt.{ Def, Global, Tags }

import scala.collection.immutable.SortedSet
import MonixBuildUtils._

val benchmarkProjects = List(
  "benchmarksPrev",
  "benchmarksNext"
).map(_ + "/compile").mkString(" ;")

val jvmTests = List(
  "reactiveTests",
  "tracingTests"
).map(_ + "/test").mkString(" ;")

addCommandAlias(
  "ci-all",
  ";ci-jvm ;ci-js ;ci-meta"
)
addCommandAlias(
  "ci-js",
  ";clean ;coreJS/Test/compile ;coreJS/test ;coreJS/package"
)
addCommandAlias(
  "ci-jvm",
  ";clean ;coreJVM/Test/compile ;coreJVM/test ;coreJVM/package ;tracingTests/test"
)
addCommandAlias(
  "ci-meta",
  ";mimaReportBinaryIssues ;unidoc"
)
addCommandAlias(
  "ci-release",
  ";+publishSigned ;sonatypeBundleRelease"
)

// ------------------------------------------------------------------------------------------------
// Dependencies - Versions

val cats_Version              = "2.7.0"
val catsEffect_Version        = "2.5.5"
val fs2_Version               = "2.5.11"
val jcTools_Version           = "3.3.0"
val reactiveStreams_Version   = "1.0.3"
val macrotaskExecutor_Version = "1.0.0"
val minitest_Version          = "2.9.6"
val implicitBox_Version       = "0.3.4"
val kindProjector_Version     = "0.13.2"
val betterMonadicFor_Version  = "0.3.1"
val silencer_Version          = "1.7.8"
val scalaCompat_Version       = "2.7.0"

// The Monix version with which we must keep binary compatibility.
// https://github.com/typesafehub/migration-manager/wiki/Sbt-plugin
val monixSeries = "3.4.0"

// ------------------------------------------------------------------------------------------------
// Dependencies - Libraries

lazy val scalaReflectLib = Def.setting {
  scalaOrganization.value % "scala-reflect" % scalaVersion.value
}

lazy val scalaCompilerLib = Def.setting {
  scalaOrganization.value % "scala-compiler" % scalaVersion.value
}

/** [[https://typelevel.org/cats/typeclasses/lawtesting.html]] */
lazy val catsLawsLib =
  Def.setting { "org.typelevel" %%% "cats-laws" % cats_Version }

/** [[https://typelevel.org/cats-effect/]] */
lazy val catsEffectLib =
  Def.setting { "org.typelevel" %%% "cats-effect" % catsEffect_Version }

/** [[https://typelevel.org/cats-effect/]] */
lazy val catsEffectLawsLib =
  Def.setting { "org.typelevel" %%% "cats-effect-laws" % catsEffect_Version }

/** [[https://github.com/monix/implicitbox]] */
lazy val implicitBoxLib =
  Def.setting { "io.monix" %%% "implicitbox" % implicitBox_Version }

/** [[https://github.com/JCTools/JCTools]] */
lazy val jcToolsLib =
  "org.jctools" % "jctools-core" % jcTools_Version

/** [[https://github.com/reactive-streams/reactive-streams-jvm]] */
lazy val reactiveStreamsLib =
  "org.reactivestreams" % "reactive-streams" % reactiveStreams_Version
lazy val reactiveStreamsTCKLib =
  "org.reactivestreams" % "reactive-streams-tck" % reactiveStreams_Version

/** [[https://github.com/scala-js/scala-js-macrotask-executor]] */
lazy val macrotaskExecutorLib =
  Def.setting { "org.scala-js" %%% "scala-js-macrotask-executor" % macrotaskExecutor_Version }

/** [[https://github.com/typelevel/kind-projector]] */
lazy val kindProjectorCompilerPlugin =
  "org.typelevel" % "kind-projector" % kindProjector_Version cross CrossVersion.full

/** [[https://github.com/monix/minitest/]] */
lazy val minitestLib =
  Def.setting { "io.monix" %%% "minitest-laws" % minitest_Version }

/** [[https://github.com/scala/scala-collection-compat]] */
lazy val scalaCollectionCompatLib =
  Def.setting { ("org.scala-lang.modules" %%% "scala-collection-compat" % scalaCompat_Version) }

/** [[https://github.com/oleg-py/better-monadic-for]] */
lazy val betterMonadicForCompilerPlugin =
  "com.olegpy" %% "better-monadic-for" % betterMonadicFor_Version

/** [[https://github.com/ghik/silencer]] */
lazy val silencerCompilerPlugin =
  "com.github.ghik" % "silencer-plugin" % silencer_Version cross CrossVersion.full

lazy val macroDependencies =
  Seq(
    libraryDependencies ++= (
      if (isDotty.value) Seq()
      else
        Seq(
          scalaReflectLib.value  % Provided,
          scalaCompilerLib.value % Provided
        )
    )
  )

lazy val testDependencies = Seq(
  testFrameworks := Seq(new TestFramework("minitest.runner.Framework")),
  libraryDependencies ++= Seq(
    minitestLib.value       % Test,
    catsLawsLib.value       % Test,
    catsEffectLawsLib.value % Test
  )
)

// ------------------------------------------------------------------------------------------------
// Shared settings

/** For building correct links to source in documentation. */
lazy val gitHubTreeTagOrHash =
  settingKey[String]("Identifies GitHub's version tag or commit sha")

val crossScalaVersionsFromBuildYaml =
  settingKey[SortedSet[MonixScalaVersion]](
    "Scala versions set in .github/workflows/build.yml as scala_version_XXX"
  )

val scalaVersionFromBuildYaml =
  Def.setting {
    val versions = crossScalaVersionsFromBuildYaml
      .value
      .toIndexedSeq
    versions
      .filter(v => !v.value.startsWith("3."))
      .map(_.value)
      .headOption
      .getOrElse(versions.head.value)
  }

lazy val publishStableMonixVersion =
  settingKey[Boolean]("If it should publish stable versions to Sonatype staging repository, instead of a snapshot")

lazy val pgpSettings = {
  val withHex = sys.env.get("PGP_KEY_HEX").filter(_.nonEmpty) match {
    case None => Seq.empty
    case Some(v) => Seq(usePgpKeyHex(v))
  }
  withHex ++ Seq(
    pgpPassphrase := sys.env.get("PGP_PASSPHRASE").filter(_.nonEmpty).map(_.toArray)
  )
}

lazy val isDotty =
  Def.setting {
    scalaPartV.value match {
      case Some((3, _)) => true
      case _ => false
    }
  }

lazy val isCI = {
  sys.env.getOrElse("SBT_PROFILE", "").contains("ci") ||
  sys.env.get("CI").exists(v => v == "true" || v == "1" || v == "yes")
}

lazy val sharedSettings = pgpSettings ++ Seq(
  organization := "io.monix",
  // Value extracted from .github/workflows/build.yml
<<<<<<< HEAD
  scalaVersion := scalaVersionFromBuildYaml.value,
=======
  scalaVersion := crossScalaVersionsFromBuildYaml.value.flatMap(_.filterPrefix("2.13.")).head.value,
>>>>>>> 029b94cf
  // Value extracted from .github/workflows/build.yml
  crossScalaVersions := crossScalaVersionsFromBuildYaml.value.toIndexedSeq.map(_.value),
  gitHubTreeTagOrHash := {
    val ver = s"v${version.value}"
    if (isSnapshot.value)
      git.gitHeadCommit.value.getOrElse(ver)
    else
      ver
  },

  // Enable this to debug warnings...
  Compile / scalacOptions ++= {
    CrossVersion.partialVersion(scalaVersion.value) match {
      case Some((2, 13) | (3, _)) => Seq("-Wconf:any:warning-verbose")
      case _ => Seq.empty
    }
  },

  // Turning off fatal warnings for doc generation
  Compile / doc / tpolecatExcludeOptions ++= ScalacOptions.defaultConsoleExclude,
  
  // Turn off annoyances in tests
  Test / tpolecatExcludeOptions ++= {
    CrossVersion.partialVersion(scalaVersion.value) match {
      case Some((2, 12)) => 
        ScalacOptions.defaultConsoleExclude
      case _ => 
        Set(
          ScalacOptions.lintInferAny,
          ScalacOptions.warnUnusedImplicits,
          ScalacOptions.warnUnusedExplicits,
          ScalacOptions.warnUnusedParams,
          ScalacOptions.warnUnusedNoWarn,
        )
    }
  },
  
  // Silence everything in auto-generated files
  scalacOptions ++= {
    if (isDotty.value)
      Seq.empty
    else
      Seq("-P:silencer:pathFilters=.*[/]src_managed[/].*")
  },

  // Syntax improvements, linting, etc.
  libraryDependencies ++= {
    if (isDotty.value)
      Seq()
    else
      Seq(
        compilerPlugin(kindProjectorCompilerPlugin),
        compilerPlugin(betterMonadicForCompilerPlugin),
        compilerPlugin(silencerCompilerPlugin)
      )
  },
  libraryDependencies ++= Seq(
    scalaCollectionCompatLib.value % "provided;optional"
  ),
  // ScalaDoc settings
  autoAPIMappings := true,
  scalacOptions ++= Seq(
    // Note, this is used by the doc-source-url feature to determine the
    // relative path of a given source file. If it's not a prefix of a the
    // absolute path of the source file, the absolute path of that file
    // will be put into the FILE_SOURCE variable, which is
    // definitely not what we want.
    "-sourcepath",
    file(".").getAbsolutePath.replaceAll("[.]$", "")
  ),

  //
  // Tries disabling parallel execution in tests (in the same project / task)
  Test / logBuffered := isCI,
  Test / parallelExecution := false,
  Test / testForkedParallel := false,

  // https://github.com/sbt/sbt/issues/2654
  incOptions := incOptions.value.withLogRecompileOnMacro(false),

  // Series/4.x is unpublished.
  // Delete this after the first release ...
  ThisBuild / dynverVTagPrefix := false,

  // -- Settings meant for deployment on oss.sonatype.org
  ThisBuild / publishTo := sonatypePublishToBundle.value,
  ThisBuild / isSnapshot := {
    !isVersionStable.value || !publishStableMonixVersion.value
  },
  ThisBuild / dynverSonatypeSnapshots := !(isVersionStable.value && publishStableMonixVersion.value),
  ThisBuild / sonatypeProfileName := organization.value,
  sonatypeSessionName := s"[sbt-sonatype] ${name.value}-${version.value}",

  // Only on the Series 4.x branch
  ThisBuild / dynverVTagPrefix := false,
  publishMavenStyle := true,
  Test / publishArtifact := false,
  pomIncludeRepository := { _ => false }, // removes optional dependencies

  licenses := Seq("APL2" -> url("http://www.apache.org/licenses/LICENSE-2.0.txt")),
  homepage := Some(url("https://monix.io")),
  headerLicense := Some(HeaderLicense.Custom("""
    |Copyright (c) 2014-2022 Monix Contributors.
    |See the project homepage at: https://monix.io
    |
    |Licensed under the Apache License, Version 2.0 (the "License");
    |you may not use this file except in compliance with the License.
    |You may obtain a copy of the License at
    |
    |    http://www.apache.org/licenses/LICENSE-2.0
    |
    |Unless required by applicable law or agreed to in writing, software
    |distributed under the License is distributed on an "AS IS" BASIS,
    |WITHOUT WARRANTIES OR CONDITIONS OF ANY KIND, either express or implied.
    |See the License for the specific language governing permissions and
    |limitations under the License.""".trim.stripMargin)),
  scmInfo := Some(
    ScmInfo(
      url("https://github.com/monix/monix"),
      "scm:git@github.com:monix/monix.git"
    )
  ),
  developers := List(
    Developer(
      id    = "alexelcu",
      name  = "Alexandru Nedelcu",
      email = "noreply@alexn.org",
      url   = url("https://alexn.org")
    )
  )
)

def scalaPartV = Def.setting(CrossVersion.partialVersion(scalaVersion.value))
lazy val extraSourceSettings = {
  val shared = Seq(
    Compile / unmanagedSourceDirectories += {
      baseDirectory.value.getParentFile / "shared" / "src" / "main" / "scala"
    },
    Test / unmanagedSourceDirectories += {
      baseDirectory.value.getParentFile / "shared" / "src" / "test" / "scala"
    }
  )
  
  val perVersion = Seq(Compile, Test).map { sc =>
    (sc / unmanagedSourceDirectories) ++= {
      (sc / unmanagedSourceDirectories).value.flatMap { dir =>
        if (dir.getPath().endsWith("scala"))
          scalaPartV.value.toList.flatMap {
            case (major, minor) => 
              Seq(
                new File(s"${dir.getPath}-$major"),
                new File(s"${dir.getPath}-$major.$minor"),
              )
          }
        else
          Seq.empty
      }
    }
  }
  
  shared ++ perVersion
}

lazy val doNotPublishArtifactSettings = Seq(
  publishArtifact := false,
  Compile / packageDoc / publishArtifact := false,
  Compile / packageDoc / publishArtifact := false,
  Compile / packageDoc / publishArtifact := false
)

lazy val assemblyShadeSettings = Seq(
  assembly / assemblyOption := (assembly / assemblyOption).value
    .withIncludeScala(false)
    .withIncludeBin(false),
  // for some weird reason the "assembly" task runs tests by default
  assembly / test := {},
  // prevent cyclic task dependencies, see https://github.com/sbt/sbt-assembly/issues/365
  // otherwise, there's a cyclic dependency between packageBin and assembly
  assembly / fullClasspath := (Runtime / managedClasspath).value,
  // in dependent projects, use assembled and shaded jar
  exportJars := true,
  // do not include scala dependency in pom
  autoScalaLibrary := false,
  // prevent original dependency to be added to pom as runtime dep
  makePomConfiguration := makePomConfiguration.value.withConfigurations(Vector.empty),
  // package by running assembly
  Compile / packageBin := ReproducibleBuildsPlugin.postProcessJar((Compile / assembly).value)
)

lazy val unidocSettings = Seq(
  ScalaUnidoc / unidoc / unidocProjectFilter :=
    inProjects(
      executionAtomicJVM,
      executionJVM,
      catnapJVM,
      evalJVM,
      tailJVM,
      reactiveJVM,
    ),

  // Exclude monix.*.internal from ScalaDoc
  ScalaUnidoc / unidoc / sources ~= (_.filterNot { file =>
    // Exclude all internal Java files from documentation
    file.getCanonicalPath.matches("^.*monix.+?internal.*?\\.java$")
  }),
  ScalaUnidoc / unidoc / scalacOptions +=
    "-Xfatal-warnings",
  ScalaUnidoc / unidoc / scalacOptions --=
    Seq("-Ywarn-unused-import", "-Ywarn-unused:imports"),
  ScalaUnidoc / unidoc / scalacOptions ++=
    Opts.doc.title(s"Monix"),
  ScalaUnidoc / unidoc / scalacOptions ++=
    Opts.doc.sourceUrl(s"https://github.com/monix/monix/tree/${gitHubTreeTagOrHash.value}€{FILE_PATH}.scala"),
  ScalaUnidoc / unidoc / scalacOptions ++=
    Seq("-doc-root-content", file("rootdoc.txt").getAbsolutePath),
  ScalaUnidoc / unidoc / scalacOptions ++=
    Opts.doc.version(s"${version.value}")
)

lazy val sharedJSSettings = Seq(
  coverageExcludedFiles := ".*",
  scalacOptions ++= {
    if (isDotty.value)
      Seq()
    else {
      val l = (LocalRootProject / baseDirectory).value.toURI.toString
      val g = s"https://raw.githubusercontent.com/monix/monix/${gitHubTreeTagOrHash.value}/"
      Seq(
        // Use globally accessible (rather than local) source paths in JS source maps
        s"-P:scalajs:mapSourceURI:$l->$g",
        // Silence ExecutionContext.global warning
        "-P:scalajs:nowarnGlobalExecutionContext"
      )
    }
  }
)

def mimaSettings(projectName: String) = Seq(
  ThisBuild / mimaFailOnNoPrevious := false,
  // mimaPreviousArtifacts := Set("io.monix" %% projectName % monixSeries),
  // mimaBinaryIssueFilters ++= MimaFilters.changesFor_3_0_1,
  // mimaBinaryIssueFilters ++= MimaFilters.changesFor_3_2_0,
  // mimaBinaryIssueFilters ++= MimaFilters.changesFor_3_3_0,
  // mimaBinaryIssueFilters ++= MimaFilters.changesFor_3_4_0
)

lazy val doctestTestSettings = Seq(
  doctestTestFramework := DoctestTestFramework.Minitest,
  doctestIgnoreRegex := Some(s".*TaskApp.scala|.*reactive.internal.(builders|operators|rstreams).*"),
  doctestOnlyCodeBlocksMode := true
)

// ------------------------------------------------------------------------------------------------
// Configuration profiles

def baseSettingsAndPlugins(publishArtifacts: Boolean): Project ⇒ Project =
  pr => {
    val withCoverage = sys.env.getOrElse("SBT_PROFILE", "") match {
      case "coverage" => pr
      case _ => pr.disablePlugins(scoverage.ScoverageSbtPlugin)
    }
    withCoverage
      .enablePlugins(AutomateHeaderPlugin)
      .settings(sharedSettings)
      .settings(if (publishArtifacts) Seq.empty else doNotPublishArtifactSettings)
      .settings(scalafmtOnCompile := !isCI)
      .settings(
        filterOutMultipleDependenciesFromGeneratedPomXml(
          "groupId" -> "org.scoverage".r :: Nil,
          "groupId" -> "org.typelevel".r :: "artifactId" -> "simulacrum".r :: Nil
        )
      )
  }

def monixSubModule(
  projectName: String,
  publishArtifacts: Boolean
): Project => Project = pr => {
  pr.configure(baseSettingsAndPlugins(publishArtifacts = publishArtifacts))
    .enablePlugins(ReproducibleBuildsPlugin)
    .settings(extraSourceSettings)
    .settings(name := projectName)
}

def jvmModule(
  projectName: String,
  withMimaChecks: Boolean,
  withDocTests: Boolean,
  publishArtifacts: Boolean
): Project => Project =
  pr => {
    pr.configure(monixSubModule(projectName, publishArtifacts = publishArtifacts))
      .settings(testDependencies)
      .settings(if (withDocTests) doctestTestSettings else Seq.empty)
      .settings(if (withMimaChecks) mimaSettings(projectName) else Seq.empty)
  }

def jsProfile(projectName: String, publishArtifacts: Boolean): Project => Project =
  pr => {
    pr.configure(monixSubModule(projectName, publishArtifacts = publishArtifacts))
      .enablePlugins(ScalaJSPlugin)
      .settings(testDependencies)
      .settings(sharedJSSettings)
  }

def crossModule(
  projectName: String,
  withMimaChecks: Boolean                        = true,
  withDocTests: Boolean                          = true,
  publishArtifacts: Boolean                      = true,
  crossSettings: Seq[sbt.Def.SettingsDefinition] = Nil
): MonixCrossModule = {

  MonixCrossModule(
    jvm = jvmModule(
      projectName      = projectName,
      withMimaChecks   = withMimaChecks,
      withDocTests     = withDocTests,
      publishArtifacts = publishArtifacts
    ).andThen(_.settings(crossSettings: _*)),
    js = jsProfile(
      projectName      = projectName,
      publishArtifacts = publishArtifacts
    ).andThen(_.settings(crossSettings: _*))
  )
}

// ------------------------------------------------------------------------------------------------
// Projects

lazy val monix = project
  .in(file("."))
  .configure(baseSettingsAndPlugins(publishArtifacts = false))
  .enablePlugins(ScalaUnidocPlugin)
  .aggregate(coreJVM, coreJS)
  .settings(unidocSettings)
  .settings(
    //
    // Reads Scala versions from build.yml
    Global / crossScalaVersionsFromBuildYaml := {
      val manifest = (ThisBuild / baseDirectory).value / ".github" / "workflows" / "build.yml"
      readScalaVersionsFromBuildYaml(manifest)
    },
    //
    // Tries restricting concurrency when running tests
    // https://www.scala-sbt.org/1.x/docs/Parallel-Execution.html
    Global / concurrentRestrictions += Tags.limit(Tags.Test, 1),
    //
    // Used in CI when publishing artifacts to Sonatype
    Global / publishStableMonixVersion := {
      sys.env
        .get("PUBLISH_STABLE_VERSION")
        .exists(v => v == "true" || v == "1" || v == "yes")
    },
    //
    // Settings for build.sbt management
    Global / onChangedBuildSource := ReloadOnSourceChanges,
    Global / excludeLintKeys ++= Set(
      Compile / gitHubTreeTagOrHash,
      Compile / coverageExcludedFiles
    ),
    // https://github.com/lightbend/mima/pull/289
    ThisBuild / mimaFailOnNoPrevious := false
  )

// --------------------------------------------
// monix (root)

lazy val coreProfile =
  crossModule(
    projectName    = "monix",
    withMimaChecks = false,
    withDocTests   = false,
    crossSettings = Seq(
      description := "Root project for Monix, a library for asynchronous programming in Scala. See: https://monix.io"
    )
  )

lazy val coreJVM = project
  .in(file("monix/jvm"))
  .configure(coreProfile.jvm)
  .dependsOn(executionJVM, catnapJVM, evalJVM, tailJVM, reactiveJVM, javaJVM)
  .aggregate(executionShadedJCTools, executionJVM, catnapJVM, evalJVM, eval2JVM, tailJVM, reactiveJVM, javaJVM)

lazy val coreJS = project
  .in(file("monix/js"))
  .configure(coreProfile.js)
  .dependsOn(executionJS, catnapJS, evalJS, tailJS, reactiveJS)
  .aggregate(executionJS, catnapJS, evalJS, eval2JS, tailJS, reactiveJS)

// --------------------------------------------
// monix-internal-jctools (shaded lib)

lazy val executionShadedJCTools = project
  .in(file("monix-execution/shaded/jctools"))
  .configure(
    jvmModule(
      projectName      = "monix-internal-jctools",
      withMimaChecks   = false,
      withDocTests     = false,
      publishArtifacts = true
    )
  )
  .settings(assemblyShadeSettings)
  .settings(
    description := "Monix Execution Shaded JCTools is a shaded version of JCTools library. See: https://github.com/JCTools/JCTools",
    libraryDependencies := Seq(jcToolsLib % "optional;provided"),
    // https://github.com/sbt/sbt-assembly#shading
    assembly / assemblyShadeRules := Seq(
      ShadeRule
        .rename("org.jctools.**" -> "monix.execution.internal.jctools.@1")
        .inLibrary("org.jctools" % "jctools-core" % jcTools_Version % "optional;provided")
        .inAll
    )
  )

// --------------------------------------------
// monix-execution-atomic

lazy val executionAtomicProfile =
  crossModule(
    projectName  = "monix-execution-atomic",
    withDocTests = true,
    crossSettings = Seq(
      description := "Sub-module of Monix, exposing low-level atomic references. See: https://monix.io",
    )
  )

lazy val executionAtomicJVM = project.in(file("monix-execution/atomic/jvm"))
  .configure(executionAtomicProfile.jvm)
  .settings(macroDependencies)

lazy val executionAtomicJS = project.in(file("monix-execution/atomic/js"))
  .configure(executionAtomicProfile.js)
  .settings(macroDependencies)

// --------------------------------------------
// monix-execution

lazy val executionProfile =
  crossModule(
    projectName  = "monix-execution",
    withDocTests = false,
    crossSettings = Seq(
      description := "Sub-module of Monix, exposing low-level primitives for dealing with async execution. See: https://monix.io",
      libraryDependencies += implicitBoxLib.value
    )
  )

lazy val executionJVM = project
  .in(file("monix-execution/jvm"))
  .configure(executionProfile.jvm)
  .dependsOn(executionShadedJCTools)
  .aggregate(executionAtomicJVM)
  .dependsOn(executionAtomicJVM)
  .settings(libraryDependencies += reactiveStreamsLib)

lazy val executionJS = project
  .in(file("monix-execution/js"))
  .configure(executionProfile.js)
  .settings(libraryDependencies += macrotaskExecutorLib.value)
  .aggregate(executionAtomicJS)
  .dependsOn(executionAtomicJS)

// --------------------------------------------
// monix-catnap

lazy val catnapProfile =
  crossModule(
    projectName = "monix-catnap",
    crossSettings = Seq(
      description := "Sub-module of Monix, exposing pure abstractions built on top of the Cats-Effect type classes. See: https://monix.io",
      libraryDependencies += catsEffectLib.value
    )
  )

lazy val catnapJVM = project
  .in(file("monix-catnap/jvm"))
  .configure(catnapProfile.jvm)
  .dependsOn(executionJVM % "compile->compile; test->test")

lazy val catnapJS = project
  .in(file("monix-catnap/js"))
  .configure(catnapProfile.js)
  .dependsOn(executionJS % "compile->compile; test->test")

// --------------------------------------------
// monix-eval

lazy val evalProfile =
  crossModule(
    projectName = "monix-eval",
    crossSettings = Seq(
      description := "Sub-module of Monix, exposing Task and Coeval, for suspending side-effects. See: https://monix.io"
    )
  )

lazy val evalJVM = project
  .in(file("monix-eval/jvm"))
  .configure(evalProfile.jvm)
  .dependsOn(executionJVM % "compile->compile; test->test")
  .dependsOn(catnapJVM)

lazy val evalJS = project
  .in(file("monix-eval/js"))
  .configure(evalProfile.js)
  .dependsOn(executionJS % "compile->compile; test->test")
  .dependsOn(catnapJS)

// --------------------------------------------
// monix-eval2

lazy val eval2Profile =
  crossModule(
    projectName = "monix-eval2",
    crossSettings = Seq(
      description := "Sub-module of Monix, exposing Task and Coeval, for suspending side-effects. See: https://monix.io",
      libraryDependencies ++= Seq(
        "org.typelevel" %%% "cats-effect" % "3.1.1"
      )
    ))

lazy val eval2JVM = project.in(file("monix-eval2/jvm"))
  .configure(eval2Profile.jvm)
  .dependsOn(executionJVM % "compile->compile; test->test")

lazy val eval2JS = project.in(file("monix-eval2/js"))
  .configure(eval2Profile.js)
  .dependsOn(executionJS % "compile->compile; test->test")

// --------------------------------------------
// monix-tail

lazy val tailProfile =
  crossModule(
    projectName = "monix-tail",
    crossSettings = Seq(
      description := "Sub-module of Monix, exposing Iterant for purely functional pull based streaming. See: https://monix.io"
    )
  )

lazy val tailJVM = project
  .in(file("monix-tail/jvm"))
  .configure(tailProfile.jvm)
  .dependsOn(evalJVM % "test->test")
  .dependsOn(catnapJVM)

lazy val tailJS = project
  .in(file("monix-tail/js"))
  .configure(tailProfile.js)
  .dependsOn(evalJS % "test->test")
  .dependsOn(catnapJS)

// --------------------------------------------
// monix-reactive

lazy val reactiveProfile =
  crossModule(
    projectName = "monix-reactive",
    crossSettings = Seq(
      description := "Sub-module of Monix, exposing the Observable pattern for modeling of reactive streams. See: https://monix.io"
    )
  )

lazy val reactiveJVM = project
  .in(file("monix-reactive/jvm"))
  .configure(reactiveProfile.jvm)
  .dependsOn(executionJVM, evalJVM % "compile->compile; test->test")

lazy val reactiveJS = project
  .in(file("monix-reactive/js"))
  .configure(reactiveProfile.js)
  .dependsOn(executionJS, evalJS % "compile->compile; test->test")

// --------------------------------------------
// monix-java

lazy val javaJVM = project
  .in(file("monix-java"))
  .configure(
    jvmModule(
      projectName      = "monix-java",
      withMimaChecks   = true,
      withDocTests     = true,
      publishArtifacts = true
    )
  )
  .dependsOn(executionJVM % "provided->compile; test->test")
  .dependsOn(evalJVM % "provided->compile; test->test")

// --------------------------------------------
// monix-reactive-tests (not published)

lazy val reactiveTests = project
  .in(file("reactiveTests"))
  .configure(
    monixSubModule(
      "monix-reactive-tests",
      publishArtifacts = false
    )
  )
  .dependsOn(reactiveJVM, tailJVM)
  .settings(
    libraryDependencies ++= Seq(
      reactiveStreamsTCKLib % Test,
      "org.scalatestplus" %% "testng-7-5" % "3.2.12.0" % Test,
    )
  )

// --------------------------------------------
// monix-tracing-tests (not published)

lazy val FullTracingTest = config("fulltracing").extend(Test)

lazy val tracingTests = project
  .in(file("tracingTests"))
  .configure(
    monixSubModule(
      "monix-tracing-tests",
      publishArtifacts = false
    )
  )
  .dependsOn(evalJVM % "compile->compile; test->test")
  .configs(FullTracingTest)
  .settings(testFrameworks := Seq(new TestFramework("minitest.runner.Framework")))
  .settings(inConfig(FullTracingTest)(Defaults.testSettings): _*)
  .settings(
    FullTracingTest / unmanagedSourceDirectories += {
      baseDirectory.value.getParentFile / "src" / "fulltracing" / "scala"
    },
    Test / test := (Test / test).dependsOn(FullTracingTest / test).value,
    Test / fork := true,
    FullTracingTest / fork := true,
    Test / javaOptions ++= Seq(
      "-Dmonix.eval.tracing=true",
      "-Dmonix.eval.stackTracingMode=cached"
    ),
    FullTracingTest / javaOptions ++= Seq(
      "-Dmonix.eval.tracing=true",
      "-Dmonix.eval.stackTracingMode=full"
    )
  )

// --------------------------------------------
// monix-benchmarks-{prev,next} (not published)

lazy val benchmarksScalaVersions =
  Def.setting {
    crossScalaVersionsFromBuildYaml.value.toIndexedSeq
      .filter(v => !v.value.startsWith("3."))
      .map(_.value)
  }

lazy val benchmarksPrev = project
  .in(file("benchmarks/vprev"))
  .enablePlugins(JmhPlugin)
  .configure(
    monixSubModule(
      "monix-benchmarks-prev",
      publishArtifacts = false
    )
  )
  .settings(
    // Disable Scala 3 (Dotty)
    scalaVersion := benchmarksScalaVersions.value.head,
    crossScalaVersions := benchmarksScalaVersions.value,
    libraryDependencies ++= Seq(
      "io.monix"          %% "monix"       % "3.3.0",
      "dev.zio"           %% "zio-streams" % "1.0.0",
      "co.fs2"            %% "fs2-core"    % fs2_Version,
      "com.typesafe.akka" %% "akka-stream" % "2.6.9"
    )
  )

lazy val benchmarksNext = project
  .in(file("benchmarks/vnext"))
  .enablePlugins(JmhPlugin)
  .configure(
    monixSubModule(
      projectName      = "monix-benchmarks-next",
      publishArtifacts = false
    )
  )
  .dependsOn(reactiveJVM, tailJVM)
  .settings(
    // Disable Scala 3 (Dotty)
    scalaVersion := benchmarksScalaVersions.value.head,
    crossScalaVersions := benchmarksScalaVersions.value,
    libraryDependencies ++= Seq(
      "dev.zio"           %% "zio-streams" % "1.0.0",
      "co.fs2"            %% "fs2-core"    % fs2_Version,
      "com.typesafe.akka" %% "akka-stream" % "2.6.9"
    )
  )<|MERGE_RESOLUTION|>--- conflicted
+++ resolved
@@ -190,11 +190,7 @@
 lazy val sharedSettings = pgpSettings ++ Seq(
   organization := "io.monix",
   // Value extracted from .github/workflows/build.yml
-<<<<<<< HEAD
   scalaVersion := scalaVersionFromBuildYaml.value,
-=======
-  scalaVersion := crossScalaVersionsFromBuildYaml.value.flatMap(_.filterPrefix("2.13.")).head.value,
->>>>>>> 029b94cf
   // Value extracted from .github/workflows/build.yml
   crossScalaVersions := crossScalaVersionsFromBuildYaml.value.toIndexedSeq.map(_.value),
   gitHubTreeTagOrHash := {
@@ -215,13 +211,13 @@
 
   // Turning off fatal warnings for doc generation
   Compile / doc / tpolecatExcludeOptions ++= ScalacOptions.defaultConsoleExclude,
-  
+
   // Turn off annoyances in tests
   Test / tpolecatExcludeOptions ++= {
     CrossVersion.partialVersion(scalaVersion.value) match {
-      case Some((2, 12)) => 
+      case Some((2, 12)) =>
         ScalacOptions.defaultConsoleExclude
-      case _ => 
+      case _ =>
         Set(
           ScalacOptions.lintInferAny,
           ScalacOptions.warnUnusedImplicits,
@@ -231,7 +227,7 @@
         )
     }
   },
-  
+
   // Silence everything in auto-generated files
   scalacOptions ++= {
     if (isDotty.value)
@@ -337,13 +333,13 @@
       baseDirectory.value.getParentFile / "shared" / "src" / "test" / "scala"
     }
   )
-  
+
   val perVersion = Seq(Compile, Test).map { sc =>
     (sc / unmanagedSourceDirectories) ++= {
       (sc / unmanagedSourceDirectories).value.flatMap { dir =>
         if (dir.getPath().endsWith("scala"))
           scalaPartV.value.toList.flatMap {
-            case (major, minor) => 
+            case (major, minor) =>
               Seq(
                 new File(s"${dir.getPath}-$major"),
                 new File(s"${dir.getPath}-$major.$minor"),
@@ -354,7 +350,7 @@
       }
     }
   }
-  
+
   shared ++ perVersion
 }
 
