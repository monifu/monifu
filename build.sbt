--- conflicted
+++ resolved
@@ -7,7 +7,7 @@
 import scala.xml.transform.{RewriteRule, RuleTransformer}
 
 val catsVersion = "0.7.2"
-val scalazVersion = "7.2.5"
+val scalazVersion = "7.2.6"
 
 lazy val doNotPublishArtifact = Seq(
   publishArtifact := false,
@@ -364,13 +364,8 @@
     name := "monix-cats",
     testFrameworks := Seq(new TestFramework("minitest.runner.Framework")),
     libraryDependencies ++= Seq(
-<<<<<<< HEAD
       "org.typelevel" %%% "cats-core" % catsVersion,
       "org.typelevel" %%% "cats-laws" % catsVersion % "test",
-=======
-      "org.typelevel" %%% "cats-core" % "0.7.2",
-      "org.typelevel" %%% "cats-laws" % "0.7.2" % "test",
->>>>>>> 5298c5ef
       "io.monix" %%% "minitest-laws" % "0.21" % "test"
     ))
 
@@ -392,13 +387,8 @@
   crossSettings ++ testSettings ++ Seq(
     name := "monix-scalaz-72",
     libraryDependencies ++= Seq(
-<<<<<<< HEAD
       "org.scalaz" %%% "scalaz-core" % scalazVersion,
       "org.scalaz" %%% "scalaz-scalacheck-binding" % scalazVersion % "test"
-=======
-      "org.scalaz" %%% "scalaz-core" % "7.2.6",
-      "org.scalaz" %%% "scalaz-scalacheck-binding" % "7.2.6" % "test"
->>>>>>> 5298c5ef
     ))
 
 lazy val scalaz72JVM = project.in(file("monix-scalaz/series-7.2/jvm"))
@@ -434,10 +424,6 @@
   .settings(doNotPublishArtifact)
   .settings(
     libraryDependencies ++= Seq(
-<<<<<<< HEAD
       "org.scalaz" %% "scalaz-concurrent" % scalazVersion,
-=======
-      "org.scalaz" %% "scalaz-concurrent" % "7.2.6",
->>>>>>> 5298c5ef
       "io.reactivex" %% "rxscala" % "0.26.0"
     ))