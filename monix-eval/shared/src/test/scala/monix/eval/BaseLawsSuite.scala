/*
 * Copyright (c) 2014-2017 by The Monix Project Developers.
 * See the project homepage at: https://monix.io
 *
 * Licensed under the Apache License, Version 2.0 (the "License");
 * you may not use this file except in compliance with the License.
 * You may obtain a copy of the License at
 *
 *     http://www.apache.org/licenses/LICENSE-2.0
 *
 * Unless required by applicable law or agreed to in writing, software
 * distributed under the License is distributed on an "AS IS" BASIS,
 * WITHOUT WARRANTIES OR CONDITIONS OF ANY KIND, either express or implied.
 * See the License for the specific language governing permissions and
 * limitations under the License.
 */

package monix.eval

import cats.Eq
import cats.effect.IO
import cats.kernel.laws._
import cats.laws.IsEq
import minitest.SimpleTestSuite
import minitest.laws.Checkers
import monix.execution.Cancelable
import monix.execution.internal.Platform
import monix.execution.schedulers.TestScheduler
import org.scalacheck.Test.Parameters
<<<<<<< HEAD

=======
import org.scalacheck.{Arbitrary, Cogen, Gen, Prop}
import org.typelevel.discipline.Laws

import scala.concurrent.duration._
import scala.concurrent.{ExecutionException, Future}
>>>>>>> f78b832b
import scala.util.{Failure, Success, Try}

trait BaseLawsSuite extends SimpleTestSuite with Checkers with ArbitraryInstances {
  override lazy val checkConfig: Parameters =
    Parameters.default
      .withMinSuccessfulTests(if (Platform.isJVM) 100 else 10)
      .withMaxDiscardRatio(if (Platform.isJVM) 5.0f else 50.0f)

  lazy val slowCheckConfig =
    Parameters.default
      .withMinSuccessfulTests(10)
      .withMaxDiscardRatio(50.0f)
      .withMaxSize(6)

  def checkAll(name: String, ruleSet: Laws#RuleSet, config: Parameters = checkConfig): Unit = {
    for ((id, prop: Prop) ← ruleSet.all.properties)
      test(name + "." + id) {
        check(prop)
      }
  }

  def checkAllAsync(name: String, config: Parameters = checkConfig)
    (f: TestScheduler => Laws#RuleSet): Unit = {

    val s = TestScheduler()
    val ruleSet = f(s)

    for ((id, prop: Prop) ← ruleSet.all.properties)
      test(name + "." + id) {
        s.tick(1.day)
        check(prop)
      }
  }
}

trait ArbitraryInstances extends ArbitraryInstancesBase {
  implicit def equalityFuture[A](implicit A: Eq[A], ec: TestScheduler): Eq[Future[A]] =
    new Eq[Future[A]] {
      def eqv(x: Future[A], y: Future[A]): Boolean = {
        // Executes the whole pending queue of runnables
        ec.tick(1.day)

        x.value match {
          case None =>
            y.value.isEmpty
          case Some(Success(a)) =>
            y.value match {
              case Some(Success(b)) => A.eqv(a, b)
              case _ => false
            }
          case Some(Failure(ex1)) =>
            y.value match {
              case Some(Failure(ex2)) =>
                equalityThrowable.eqv(ex1, ex2)
              case _ =>
                false
            }
        }
      }
    }

  implicit def equalityTask[A](implicit A: Eq[A], ec: TestScheduler): Eq[Task[A]] =
    new Eq[Task[A]] {
      def eqv(lh: Task[A], rh: Task[A]): Boolean =
        equalityFuture(A, ec).eqv(lh.runAsync, rh.runAsync)
    }

  implicit def equalityIO[A](implicit A: Eq[A], ec: TestScheduler): Eq[IO[A]] =
    new Eq[IO[A]] {
      def eqv(x: IO[A], y: IO[A]): Boolean =
        equalityFuture[A].eqv(x.unsafeToFuture(), y.unsafeToFuture())
    }
}

trait ArbitraryInstancesBase extends cats.instances.AllInstances {
  /** Syntax for equivalence in tests. */
  implicit final class IsEqArrow[A](val lhs: A) {
    def <->(rhs: A): IsEq[A] = IsEq(lhs, rhs)
  }

  implicit def isEqToProp[A](isEq: IsEq[A])(implicit A: Eq[A]): Prop =
    isEq.lhs ?== isEq.rhs

  implicit def isEqListToProp[A](list: List[IsEq[A]])(implicit A: Eq[A]): Prop =
    Prop(list.forall(isEq => A.eqv(isEq.lhs, isEq.rhs)))

  implicit def arbitraryCoeval[A](implicit A: Arbitrary[A]): Arbitrary[Coeval[A]] =
    Arbitrary {
      for {
        a <- A.arbitrary
        coeval <- Gen.oneOf(Coeval.now(a), Coeval.evalOnce(a), Coeval.eval(a))
      } yield coeval
    }

  implicit def arbitraryTask[A](implicit A: Arbitrary[A]): Arbitrary[Task[A]] =
    Arbitrary {
<<<<<<< HEAD
      val intGen = implicitly[Arbitrary[Int]]
      for (a <- A.arbitrary; int <- intGen.arbitrary) yield {
        if (int % 4 == 0) Task.now(a)
        else if (int % 4 == 1) Task.evalOnce(a)
        else if (int % 4 == 2) Task.eval(a)
        else Task.create[A] { (_,cb) => cb.onSuccess(a); Cancelable.empty }
      }
=======
      for {
        a <- A.arbitrary
        task <- Gen.oneOf(
          Task.now(a), Task.evalOnce(a), Task.eval(a),
          Task.create[A] { (_, cb) =>
            cb.onSuccess(a)
            Cancelable.empty
          })
      } yield task
>>>>>>> f78b832b
    }


  implicit def arbitraryExToA[A](implicit A: Arbitrary[A]): Arbitrary[Throwable => A] =
    Arbitrary {
      val fun = implicitly[Arbitrary[Int => A]]
      for (f <- fun.arbitrary) yield (t: Throwable) => f(t.hashCode())
    }

  implicit def arbitraryPfExToA[A](implicit A: Arbitrary[A]): Arbitrary[PartialFunction[Throwable, A]] =
    Arbitrary {
      val fun = implicitly[Arbitrary[Int => A]]
      for (f <- fun.arbitrary) yield PartialFunction((t: Throwable) => f(t.hashCode()))
    }

  implicit def arbitraryCoevalToLong[A, B](implicit A: Arbitrary[A], B: Arbitrary[B]): Arbitrary[Coeval[A] => B] =
    Arbitrary {
      for (b <- B.arbitrary) yield (_: Coeval[A]) => b
    }

  implicit def arbitraryTaskToLong[A, B](implicit A: Arbitrary[A], B: Arbitrary[B]): Arbitrary[Task[A] => B] =
    Arbitrary {
      for (b <- B.arbitrary) yield (_: Task[A]) => b
    }

<<<<<<< HEAD


  implicit def isEqCoeval[A](implicit A: Eq[A]): Eq[Coeval[A]] =
=======
  implicit def equalityCoeval[A](implicit A: Eq[A]): Eq[Coeval[A]] =
>>>>>>> f78b832b
    new Eq[Coeval[A]] {
      def eqv(lh: Coeval[A], rh: Coeval[A]): Boolean = {
        val valueA = lh.runTry
        val valueB = rh.runTry

        (valueA.isFailure && valueB.isFailure) ||
          A.eqv(valueA.get, valueB.get)
      }
    }


  implicit lazy val equalityThrowable = new Eq[Throwable] {
    override def eqv(x: Throwable, y: Throwable): Boolean =
      extractEx(x) == extractEx(y)

    // Unwraps exceptions that got caught by Future's implementation
    // and that got wrapped in ExecutionException (`Future(throw ex)`)
    def extractEx(ex: Throwable): Throwable =
      ex match {
        case ref: ExecutionException =>
          Option(ref.getCause).getOrElse(ref)
        case _ =>
          ex
      }
  }

  implicit def equalityTry[A : Eq]: Eq[Try[A]] =
    new Eq[Try[A]] {
      val optA = implicitly[Eq[Option[A]]]
      val optT = implicitly[Eq[Option[Throwable]]]

      def eqv(x: Try[A], y: Try[A]): Boolean =
        if (x.isSuccess) optA.eqv(x.toOption, y.toOption)
        else optT.eqv(x.failed.toOption, y.failed.toOption)
    }

  implicit def cogenForThrowable: Cogen[Throwable] =
    Cogen[String].contramap(_.toString)
  implicit def cogenForTask[A]: Cogen[Task[A]] =
    Cogen[Unit].contramap(_ => ())
  implicit def cogenForCoeval[A](implicit A: Numeric[A]): Cogen[Coeval[A]] =
    Cogen((x: Coeval[A]) => A.toLong(x.value))
}<|MERGE_RESOLUTION|>--- conflicted
+++ resolved
@@ -27,15 +27,11 @@
 import monix.execution.internal.Platform
 import monix.execution.schedulers.TestScheduler
 import org.scalacheck.Test.Parameters
-<<<<<<< HEAD
-
-=======
 import org.scalacheck.{Arbitrary, Cogen, Gen, Prop}
 import org.typelevel.discipline.Laws
 
 import scala.concurrent.duration._
 import scala.concurrent.{ExecutionException, Future}
->>>>>>> f78b832b
 import scala.util.{Failure, Success, Try}
 
 trait BaseLawsSuite extends SimpleTestSuite with Checkers with ArbitraryInstances {
@@ -132,15 +128,6 @@
 
   implicit def arbitraryTask[A](implicit A: Arbitrary[A]): Arbitrary[Task[A]] =
     Arbitrary {
-<<<<<<< HEAD
-      val intGen = implicitly[Arbitrary[Int]]
-      for (a <- A.arbitrary; int <- intGen.arbitrary) yield {
-        if (int % 4 == 0) Task.now(a)
-        else if (int % 4 == 1) Task.evalOnce(a)
-        else if (int % 4 == 2) Task.eval(a)
-        else Task.create[A] { (_,cb) => cb.onSuccess(a); Cancelable.empty }
-      }
-=======
       for {
         a <- A.arbitrary
         task <- Gen.oneOf(
@@ -150,7 +137,6 @@
             Cancelable.empty
           })
       } yield task
->>>>>>> f78b832b
     }
 
 
@@ -176,13 +162,7 @@
       for (b <- B.arbitrary) yield (_: Task[A]) => b
     }
 
-<<<<<<< HEAD
-
-
-  implicit def isEqCoeval[A](implicit A: Eq[A]): Eq[Coeval[A]] =
-=======
   implicit def equalityCoeval[A](implicit A: Eq[A]): Eq[Coeval[A]] =
->>>>>>> f78b832b
     new Eq[Coeval[A]] {
       def eqv(lh: Coeval[A], rh: Coeval[A]): Boolean = {
         val valueA = lh.runTry
