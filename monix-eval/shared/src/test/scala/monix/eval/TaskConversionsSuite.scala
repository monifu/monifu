--- conflicted
+++ resolved
@@ -17,17 +17,11 @@
 
 package monix.eval
 
-import cats.{Eval, effect}
 import cats.effect._
-import cats.syntax.all._
 import cats.laws._
 import cats.laws.discipline._
-<<<<<<< HEAD
-=======
 import cats.syntax.all._
 import cats.{Eval, effect}
-import monix.execution.Scheduler
->>>>>>> 6143adc2
 import monix.execution.exceptions.DummyException
 
 import scala.concurrent.duration._
@@ -89,6 +83,7 @@
   }
 
   test("Task.fromConcurrent(task.toConcurrent[IO]) == task") { implicit s =>
+    implicit val cs = s.contextShift[IO]
     check1 { (task: Task[Int]) =>
       Task.fromConcurrent(task.toConcurrent[IO]) <-> task
     }
@@ -106,38 +101,26 @@
   }
 
   test("Task.fromConcurrent(io)") { implicit s =>
+    implicit val cs = s.contextShift[IO]
+
     val f = Task.fromConcurrent(IO(1)).runAsync
     assertEquals(f.value, Some(Success(1)))
 
-<<<<<<< HEAD
     val io2 = for (_ <- IO.shift; a <- IO(1)) yield a
     val f2 = Task.fromConcurrent(io2).runAsync
-=======
-    val io2 = for (_ <- IO.shift(s); a <- IO(1)) yield a
-    val f2 = Task.fromEffect(io2).runAsync
->>>>>>> 6143adc2
     assertEquals(f2.value, None); s.tick()
     assertEquals(f2.value, Some(Success(1)))
   }
 
-<<<<<<< HEAD
   test("Task.fromAsync(Effect)") { implicit s =>
+    implicit val cs = s.contextShift[IO]
     implicit val ioEffect: Effect[CIO] = new CustomEffect
-=======
-  test("Task.fromEffect(Effect)") { implicit s =>
-    implicit val ioEffect: Effect[CIO] = new CustomEffect()(IO.contextShift(s))
->>>>>>> 6143adc2
 
     val f = Task.fromAsync(CIO(IO(1))).runAsync
     assertEquals(f.value, Some(Success(1)))
 
-<<<<<<< HEAD
     val io2 = for (_ <- CIO(IO.shift); a <- CIO(IO(1))) yield a
     val f2 = Task.fromAsync(io2).runAsync
-=======
-    val io2 = for (_ <- CIO(IO.shift(s)); a <- CIO(IO(1))) yield a
-    val f2 = Task.fromEffect(io2).runAsync
->>>>>>> 6143adc2
     assertEquals(f2.value, None); s.tick()
     assertEquals(f2.value, Some(Success(1)))
 
@@ -147,19 +130,14 @@
   }
 
   test("Task.fromConcurrent(ConcurrentEffect)") { implicit s =>
-    implicit val ioEffect: ConcurrentEffect[CIO] =
-      new CustomConcurrentEffect()(IO.contextShift(s))
+    implicit val cs = s.contextShift[IO]
+    implicit val ioEffect: ConcurrentEffect[CIO] = new CustomConcurrentEffect()
 
     val f = Task.fromConcurrent(CIO(IO(1))).runAsync
     assertEquals(f.value, Some(Success(1)))
 
-<<<<<<< HEAD
     val io2 = for (_ <- CIO(IO.shift); a <- CIO(IO(1))) yield a
     val f2 = Task.fromConcurrent(io2).runAsync
-=======
-    val io2 = for (_ <- CIO(IO.shift(s)); a <- CIO(IO(1))) yield a
-    val f2 = Task.fromEffect(io2).runAsync
->>>>>>> 6143adc2
     assertEquals(f2.value, None); s.tick()
     assertEquals(f2.value, Some(Success(1)))
 
@@ -216,6 +194,8 @@
   }
 
   test("Task.fromConcurrent(io) is cancelable") { implicit s =>
+    implicit val cs = s.contextShift[IO]
+
     val timer = s.timer[IO]
     val io = timer.sleep(10.seconds)
     val f = Task.fromConcurrent(io).runAsync
@@ -232,13 +212,10 @@
     assertEquals(f.value, None)
   }
 
-<<<<<<< HEAD
   test("Task.fromConcurrent(ConcurrentEffect) is cancelable") { implicit s =>
+    implicit val cs = s.contextShift[IO]
     implicit val effect: ConcurrentEffect[CIO] = new CustomConcurrentEffect
-=======
-  test("Task.fromEffect(ConcurrentEffect) is cancelable") { implicit s =>
-    implicit val effect: ConcurrentEffect[CIO] = new CustomConcurrentEffect()(IO.contextShift(s))
->>>>>>> 6143adc2
+
     val timer = s.timer[CIO]
     val io = timer.sleep(10.seconds)
     val f = Task.fromConcurrent(io)(effect).runAsync
@@ -255,8 +232,9 @@
     assertEquals(f.value, None)
   }
 
-<<<<<<< HEAD
   test("Task.fromConcurrent(task.to[IO]) preserves cancelability") { implicit s =>
+    implicit val cs = s.contextShift[IO]
+
     val task0 = Task(1).delayExecution(10.seconds)
     val task = Task.fromConcurrent(task0.toConcurrent[IO])
 
@@ -271,18 +249,10 @@
 
     s.tick(10.seconds)
     assertEquals(f.value, None)
-=======
-  implicit def ioConcurrent(implicit s: Scheduler): ConcurrentEffect[IO] =
-    IO.ioConcurrentEffect(IO.contextShift(s))
-
-  test("Task.fromEffect(task.to[IO]) <-> task") { implicit s =>
-    check1 { (task: Task[Int]) =>
-      Task.fromEffect(task.to[IO]) <-> task
-    }
->>>>>>> 6143adc2
   }
 
   test("Task.fromConcurrent(task.to[CIO]) preserves cancelability") { implicit s =>
+    implicit val cs = s.contextShift[IO]
     implicit val effect: ConcurrentEffect[CIO] = new CustomConcurrentEffect
 
     val task0 = Task(1).delayExecution(10.seconds)
@@ -302,6 +272,8 @@
   }
 
   test("Task.fromAsync(task.to[IO]) preserves cancelability (because IO is known)") { implicit s =>
+    implicit val cs = s.contextShift[IO]
+
     val task0 = Task(1).delayExecution(10.seconds)
     val task = Task.fromAsync(task0.toConcurrent[IO])
 
@@ -317,54 +289,29 @@
     s.tick(10.seconds)
     assertEquals(f.value, None)
   }
-
-  test("Task.fromAsync(task.to[CIO]) does not preserve cancelability") { implicit s =>
-    implicit val effect: Effect[CIO] = new CustomEffect
-    var wasCalled = false
-
-    val task0 = Task { wasCalled = true; 1 }.delayExecution(10.seconds)
-    val task = Task.fromAsync(task0.toAsync[CIO])
-
-    val f = task.runAsync
-    s.tick()
-    assertEquals(f.value, None)
-
-    f.cancel()
-    s.tick()
-    assertEquals(f.value, None)
-    assert(s.state.tasks.nonEmpty, "tasks.nonEmpty")
-
-    s.tick(10.seconds)
-    assertEquals(f.value, Some(Success(1)))
-    assert(wasCalled, "wasCalled")
-  }
-
+  
   test("Task.fromConcurrent(task.toConcurrent[F]) <-> task (Effect)") { implicit s =>
+    implicit val cs = s.contextShift[IO]
     implicit val effect = new CustomConcurrentEffect
+
     check1 { (task: Task[Int]) =>
       Task.fromConcurrent(task.toConcurrent[CIO]) <-> task
     }
   }
 
-<<<<<<< HEAD
   test("Task.fromAsync(task.toAsync[F]) <-> task") { implicit s =>
+    implicit val cs = s.contextShift[IO]
+    implicit val effect = new CustomEffect
+
+    check1 { (task: Task[Int]) =>
+      Task.fromAsync(task.toAsync[CIO]) <-> task
+    }
+  }
+
+  test("Task.fromConcurrent(task.to[F]) <-> task (ConcurrentEffect)") { implicit s =>
+    implicit val cs = s.contextShift[IO]
     implicit val effect = new CustomConcurrentEffect
-=======
-  test("Task.fromEffect(task.to[F]) <-> task (Effect)") { implicit s =>
-    implicit val effect = new CustomEffect()(IO.contextShift(s))
->>>>>>> 6143adc2
-    check1 { (task: Task[Int]) =>
-      Task.fromConcurrent(task.toConcurrent[CIO]) <-> task
-    }
-  }
-
-<<<<<<< HEAD
-  test("Task.fromConcurrent(task.to[F]) <-> task (ConcurrentEffect)") { implicit s =>
-    implicit val effect = new CustomConcurrentEffect
-=======
-  test("Task.fromEffect(task.to[F]) <-> task (ConcurrentEffect)") { implicit s =>
-    implicit val effect = new CustomConcurrentEffect()(IO.contextShift(s))
->>>>>>> 6143adc2
+
     check1 { (task: Task[Int]) =>
       Task.fromConcurrent(task.toConcurrent[CIO]) <-> task
     }
@@ -380,7 +327,7 @@
   }
 
   test("Task.fromEval protects against user error") { implicit s =>
-    val dummy = new DummyException("dummy")
+    val dummy = DummyException("dummy")
     val task = Task.fromEval(Eval.always { throw dummy })
     assertEquals(task.runAsync.value, Some(Failure(dummy)))
   }
