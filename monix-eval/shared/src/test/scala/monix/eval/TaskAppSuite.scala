/*
 * Copyright (c) 2014-2019 by The Monix Project Developers.
 * See the project homepage at: https://monix.io
 *
 * Licensed under the Apache License, Version 2.0 (the "License");
 * you may not use this file except in compliance with the License.
 * You may obtain a copy of the License at
 *
 *     http://www.apache.org/licenses/LICENSE-2.0
 *
 * Unless required by applicable law or agreed to in writing, software
 * distributed under the License is distributed on an "AS IS" BASIS,
 * WITHOUT WARRANTIES OR CONDITIONS OF ANY KIND, either express or implied.
 * See the License for the specific language governing permissions and
 * limitations under the License.
 */

package monix.eval

<<<<<<< HEAD
import cats.effect.{ExitCode, IO}
=======
import cats.effect.ExitCode
>>>>>>> bc6b25c8
import minitest.SimpleTestSuite
import monix.eval.Task.Options
import monix.execution.Scheduler.Implicits.global

import scala.concurrent.Promise

object TaskAppSuite extends SimpleTestSuite {
  testAsync("run works") {
    val wasExecuted = Promise[Boolean]()
    val app = new TaskApp {
      override def run(args: List[String]) =
        Task {
          wasExecuted.success(args.headOption.getOrElse("unknown") == "true")
          ExitCode.Success
        }
    }

    app.main(Array("true"))
    for (f <- wasExecuted.future) yield {
      assert(f, "wasExecuted")
    }
  }

  testAsync("options are configurable") {
    val opts = Task.defaultOptions
    assert(!opts.localContextPropagation, "!opts.localContextPropagation")
    val opts2 = opts.enableLocalContextPropagation
    assert(opts2.localContextPropagation, "opts2.localContextPropagation")
    val p = Promise[Options]()

    val app = new TaskApp {
      override val options = opts2

      def run(args: List[String]): Task[ExitCode] =
        for (opts <- Task.readOptions) yield {
          p.success(opts)
          ExitCode.Success
        }
    }

    app.main(Array.empty)
    for (r <- p.future) yield {
      assertEquals(r, opts2)
    }
  }

  testAsync("ConcurrentEffect[Task]") {
    val wasExecuted = Promise[Boolean]()
    val app = new TaskApp {
      def run(args: List[String]) = {
<<<<<<< HEAD
        Task.from(
          Task
            .async[ExitCode] { cb =>
              wasExecuted.success(true)
              cb.onSuccess(ExitCode.Success)
=======
        Task.fromIO(
          Task
            .async[ExitCode] { cb =>
              wasExecuted.success(true); cb.onSuccess(ExitCode.Success)
>>>>>>> bc6b25c8
            }
            .executeAsync
            .to[IO]
        )
      }
    }

    app.main(Array("true"))
    for (r <- wasExecuted.future) yield {
      assert(r, "wasExecuted == true")
    }
  }
}<|MERGE_RESOLUTION|>--- conflicted
+++ resolved
@@ -17,15 +17,10 @@
 
 package monix.eval
 
-<<<<<<< HEAD
 import cats.effect.{ExitCode, IO}
-=======
-import cats.effect.ExitCode
->>>>>>> bc6b25c8
 import minitest.SimpleTestSuite
 import monix.eval.Task.Options
 import monix.execution.Scheduler.Implicits.global
-
 import scala.concurrent.Promise
 
 object TaskAppSuite extends SimpleTestSuite {
@@ -72,18 +67,11 @@
     val wasExecuted = Promise[Boolean]()
     val app = new TaskApp {
       def run(args: List[String]) = {
-<<<<<<< HEAD
         Task.from(
           Task
             .async[ExitCode] { cb =>
               wasExecuted.success(true)
               cb.onSuccess(ExitCode.Success)
-=======
-        Task.fromIO(
-          Task
-            .async[ExitCode] { cb =>
-              wasExecuted.success(true); cb.onSuccess(ExitCode.Success)
->>>>>>> bc6b25c8
             }
             .executeAsync
             .to[IO]
