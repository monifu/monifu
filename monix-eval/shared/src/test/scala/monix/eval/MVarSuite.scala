--- conflicted
+++ resolved
@@ -19,6 +19,7 @@
 
 import monix.execution.CancelableFuture
 import monix.execution.atomic.PaddingStrategy
+import monix.execution.atomic.PaddingStrategy.LeftRight128
 import monix.execution.internal.Platform
 
 import scala.util.Success
@@ -87,8 +88,6 @@
     assertEquals(f.value, Some(Success(List(10,20))))
   }
 
-<<<<<<< HEAD
-=======
   test("withPadding; put; take; put; take") { implicit s =>
     val task = for {
       av <- MVar.withPadding[Int](LeftRight128)
@@ -113,7 +112,6 @@
     val f = task.runAsync; s.tick()
     assertEquals(f.value, Some(Success(List(10,20))))
   }
->>>>>>> ca3c61b5
 
   test("initial; read; take") { implicit s =>
     val task = for {
