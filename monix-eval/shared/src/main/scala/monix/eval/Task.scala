--- conflicted
+++ resolved
@@ -1236,87 +1236,6 @@
   final def executeWithModel(em: ExecutionModel): Task[A] =
     TaskExecuteWithModel(this, em)
 
-<<<<<<< HEAD
-=======
-  /** Returns a new task that will execute the source with a different
-    * set of [[Task.Options Options]].
-    *
-    * This allows fine-tuning the default options. Example:
-    *
-    * {{{
-    *   Task(1 + 1).executeWithOptions(_.enableAutoCancelableRunLoops)
-    * }}}
-    *
-    * @param f is a function that takes the source's current set of
-    *        [[Task.Options options]] and returns a modified set of
-    *        options that will be used to execute the source
-    *        upon `runAsync`
-    */
-  final def executeWithOptions(f: Options => Options): Task[A] =
-    TaskExecuteWithOptions(this, f)
-
-  /** Returns a new task that is cancelable.
-    *
-    * Normally Monix Tasks have these characteristics:
-    *
-    *  - `flatMap` chains are not cancelable by default
-    *  - when creating [[Task.cancelable0[A](register* async tasks]]
-    *    the user has to specify explicit cancellation logic
-    *
-    * This operation returns a task that has [[Task.Options.autoCancelableRunLoops]]
-    * enabled upon evaluation, thus being equivalent with:
-    * {{{
-    *   Task(1 + 1).executeWithOptions(_.enableAutoCancelableRunLoops)
-    * }}}
-    *
-    * What this does is two-fold:
-    *
-    *  - `flatMap` chains become cancelable on async boundaries, which works in
-    *    combination with [[monix.execution.ExecutionModel.BatchedExecution BatchedExecution]]
-    *    that's enabled by default (injected by [[monix.execution.Scheduler Scheduler]],
-    *    but can also be changed with [[executeWithModel]])
-    *  - even if the source task cannot be cancelled, upon completion the result
-    *    is not allowed to be streamed and the continuation is not allowed to execute
-    *
-    * For example this is a function that calculates the n-th Fibonacci element:
-    * {{{
-    *   def fib(n: Int): Task[Long] = {
-    *     def loop(n: Int, a: Long, b: Long): Task[Long] =
-    *       Task.suspend {
-    *         if (n > 0)
-    *           loop(n - 1, b, a + b)
-    *         else
-    *           Task.now(a)
-    *       }
-    *
-    *     loop(n, 0, 1).autoCancelable
-    *   }
-    * }}}
-    *
-    * Normally this isn't cancelable and it might take a long time, but
-    * by calling `autoCancelable` on the result, we ensure that when cancellation
-    * is observed, at async boundaries, the loop will stop with the task
-    * becoming a non-terminating one.
-    *
-    * This operation represents the opposite of [[uncancelable]]. And note
-    * that it works even for tasks that are uncancelable / atomic, because
-    * it blocks the rest of the `flatMap` loop from executing, functioning
-    * like a sort of cancellation boundary:
-    *
-    * {{{
-    *   Task.evalAsync(println("Hello ..."))
-    *     .autoCancelable
-    *     .flatMap(_ => Task.eval(println("World!")))
-    * }}}
-    *
-    * Normally [[Task.apply]] does not yield a cancelable task, but by applying
-    * the `autoCancelable` transformation to it, the `println` will execute,
-    * but not the subsequent `flatMap` operation.
-    */
-  def autoCancelable: Task[A] =
-    TaskCancellation.autoCancelable(this)
-
->>>>>>> 9bb42f9d
   /** Returns a failed projection of this task.
     *
     * The failed projection is a `Task` holding a value of type `Throwable`,
@@ -2730,7 +2649,7 @@
     *     }
     * }}}
     *
-    * Passed function can also return IO[Unit]` as a task that
+    * Passed function can also return `IO[Unit]` as a task that
     * describes a cancelation action:
     *
     * {{{
