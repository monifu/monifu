/*
 * Copyright (c) 2014-2019 by The Monix Project Developers.
 * See the project homepage at: https://monix.io
 *
 * Licensed under the Apache License, Version 2.0 (the "License");
 * you may not use this file except in compliance with the License.
 * You may obtain a copy of the License at
 *
 *     http://www.apache.org/licenses/LICENSE-2.0
 *
 * Unless required by applicable law or agreed to in writing, software
 * distributed under the License is distributed on an "AS IS" BASIS,
 * WITHOUT WARRANTIES OR CONDITIONS OF ANY KIND, either express or implied.
 * See the License for the specific language governing permissions and
 * limitations under the License.
 */

package monix.eval

import cats.effect.{Fiber => _, _}
import cats.{~>, Monoid, Semigroup}
import monix.catnap.FutureLift
import monix.eval.instances._
import monix.eval.internal._
import monix.execution.ExecutionModel.AlwaysAsyncExecution
import monix.execution._
import monix.execution.annotations.{UnsafeBecauseBlocking, UnsafeBecauseImpure}
import monix.execution.internal.Platform.fusionMaxStackDepth
import monix.execution.internal.{Newtype1, Platform}
import monix.execution.misc.Local
import monix.execution.schedulers.{CanBlock, TracingScheduler, TrampolinedRunnable}
import monix.execution.compat.BuildFrom
import monix.execution.compat.internal.newBuilder

import scala.annotation.unchecked.{uncheckedVariance => uV}
import scala.concurrent.duration.{Duration, FiniteDuration, NANOSECONDS, TimeUnit}
import scala.concurrent.{ExecutionContext, Future, TimeoutException}
import scala.util.{Failure, Success, Try}

/** `Task` represents a specification for a possibly lazy or
  * asynchronous computation, which when executed will produce an `A`
  * as a result, along with possible side-effects.
  *
  * Compared with `Future` from Scala's standard library, `Task` does
  * not represent a running computation or a value detached from time,
  * as `Task` does not execute anything when working with its builders
  * or operators and it does not submit any work into any thread-pool,
  * the execution eventually taking place only after `runAsync` is
  * called and not before that.
  *
  * Note that `Task` is conservative in how it spawns logical threads.
  * Transformations like `map` and `flatMap` for example will default
  * to being executed on the logical thread on which the asynchronous
  * computation was started. But one shouldn't make assumptions about
  * how things will end up executed, as ultimately it is the
  * implementation's job to decide on the best execution model. All
  * you are guaranteed is asynchronous execution after executing
  * `runAsync`.
  *
  * =Getting Started=
  *
  * To build a `Task` from a by-name parameters (thunks), we can use
  * [[monix.eval.Task.apply Task.apply]] (
  * alias [[monix.eval.Task.eval Task.eval]]) or
  * [[monix.eval.Task.evalAsync Task.evalAsync]]:
  *
  * {{{
  *   val hello = Task("Hello ")
  *   val world = Task.evalAsync("World!")
  * }}}
  *
  * Nothing gets executed yet, as `Task` is lazy, nothing executes
  * until you trigger its evaluation via [[Task!.runAsync runAsync]] or
  * [[Task!.runToFuture runToFuture]].
  *
  * To combine `Task` values we can use [[Task!.map .map]] and
  * [[Task!.flatMap .flatMap]], which describe sequencing and this time
  * it's in a very real sense because of the laziness involved:
  *
  * {{{
  *   val sayHello = hello
  *     .flatMap(h => world.map(w => h + w))
  *     .map(println)
  * }}}
  *
  * This `Task` reference will trigger a side effect on evaluation, but
  * not yet. To make the above print its message:
  *
  * {{{
  *   import monix.execution.CancelableFuture
  *   import monix.execution.Scheduler.Implicits.global
  *
  *   val f: CancelableFuture[Unit] = sayHello.runToFuture
  *   // => Hello World!
  * }}}
  *
  * The returned type is a
  * [[monix.execution.CancelableFuture CancelableFuture]] which
  * inherits from Scala's standard [[scala.concurrent.Future Future]],
  * a value that can be completed already or might be completed at
  * some point in the future, once the running asynchronous process
  * finishes. Such a future value can also be canceled, see below.
  *
  * =Laziness, Purity and Referential Transparency=
  *
  * The fact that `Task` is lazy whereas `Future` is not
  * has real consequences. For example with `Task` you can do this:
  *
  * {{{
  *   import scala.concurrent.duration._
  *
  *   def retryOnFailure[A](times: Int, source: Task[A]): Task[A] =
  *     source.onErrorHandleWith { err =>
  *       // No more retries left? Re-throw error:
  *       if (times <= 0) Task.raiseError(err) else {
  *         // Recursive call, yes we can!
  *         retryOnFailure(times - 1, source)
  *           // Adding 500 ms delay for good measure
  *           .delayExecution(500.millis)
  *       }
  *     }
  * }}}
  *
  * `Future` being a strict value-wannabe means that the actual value
  * gets "memoized" (means cached), however `Task` is basically a function
  * that can be repeated for as many times as you want.
  *
  * `Task` is a pure data structure that can be used to describe
  * pure functions, the equivalent of Haskell's `IO`.
  *
  * ==Memoization==
  *
  * `Task` can also do memoization, making it behave like a "lazy"
  * Scala `Future`, meaning that nothing is started yet, its
  * side effects being evaluated on the first `runAsync` and then
  * the result reused on subsequent evaluations:
  *
  * {{{
  *   Task(println("boo")).memoize
  * }}}
  *
  * The difference between this and just calling `runAsync()` is that
  * `memoize()` still returns a `Task` and the actual memoization
  * happens on the first `runAsync()` (with idempotency guarantees of
  * course).
  *
  * But here's something else that the `Future` data type cannot do,
  * [[monix.eval.Task!.memoizeOnSuccess memoizeOnSuccess]]:
  *
  * {{{
  *   Task.eval {
  *     if (scala.util.Random.nextDouble() > 0.33)
  *       throw new RuntimeException("error!")
  *     println("moo")
  *   }.memoizeOnSuccess
  * }}}
  *
  * This keeps repeating the computation for as long as the result is a
  * failure and caches it only on success. Yes we can!
  *
  * ''WARNING:'' as awesome as `memoize` can be, use with care
  * because memoization can break referential transparency!
  *
  * ==Parallelism==
  *
  * Because of laziness, invoking
  * [[monix.eval.Task.sequence Task.sequence]] will not work like
  * it does for `Future.sequence`, the given `Task` values being
  * evaluated one after another, in ''sequence'', not in ''parallel''.
  * If you want parallelism, then you need to use
  * [[monix.eval.Task.gather Task.gather]] and thus be explicit about it.
  *
  * This is great because it gives you the possibility of fine tuning the
  * execution. For example, say you want to execute things in parallel,
  * but with a maximum limit of 30 tasks being executed in parallel.
  * One way of doing that is to process your list in batches:
  *
  * {{{
  *   // Some array of tasks, you come up with something good :-)
  *   val list: Seq[Task[Int]] = Seq.tabulate(100)(Task(_))
  *
  *   // Split our list in chunks of 30 items per chunk,
  *   // this being the maximum parallelism allowed
  *   val chunks = list.sliding(30, 30).toSeq
  *
  *   // Specify that each batch should process stuff in parallel
  *   val batchedTasks = chunks.map(chunk => Task.gather(chunk))
  *   // Sequence the batches
  *   val allBatches = Task.sequence(batchedTasks)
  *
  *   // Flatten the result, within the context of Task
  *   val all: Task[Seq[Int]] = allBatches.map(_.flatten)
  * }}}
  *
  * Note that the built `Task` reference is just a specification at
  * this point, or you can view it as a function, as nothing has
  * executed yet, you need to call [[Task!.runAsync runAsync]]
  * or [[Task!.runToFuture runToFuture]] explicitly.
  *
  * =Cancellation=
  *
  * The logic described by an `Task` task could be cancelable,
  * depending on how the `Task` gets built.
  *
  * [[monix.execution.CancelableFuture CancelableFuture]] references
  * can also be canceled, in case the described computation can be
  * canceled. When describing `Task` tasks with `Task.eval` nothing
  * can be cancelled, since there's nothing about a plain function
  * that you can cancel, but we can build cancelable tasks with
  * [[monix.eval.Task.cancelable0[A](register* Task.cancelable]].
  *
  * {{{
  *   import scala.concurrent.duration._
  *   import scala.util._
  *
  *   val delayedHello = Task.cancelable0[Unit] { (scheduler, callback) =>
  *     val task = scheduler.scheduleOnce(1.second) {
  *       println("Delayed Hello!")
  *       // Signaling successful completion
  *       callback(Success(()))
  *     }
  *     // Returning a cancel token that knows how to cancel the
  *     // scheduled computation:
  *     Task {
  *       println("Cancelling!")
  *       task.cancel()
  *     }
  *   }
  * }}}
  *
  * The sample above prints a message with a delay, where the delay
  * itself is scheduled with the injected `Scheduler`. The `Scheduler`
  * is in fact an implicit parameter to `runAsync()`.
  *
  * This action can be cancelled, because it specifies cancellation
  * logic. In case we have no cancelable logic to express, then it's
  * OK if we returned a
  * [[monix.execution.Cancelable.empty Cancelable.empty]] reference,
  * in which case the resulting `Task` would not be cancelable.
  *
  * But the `Task` we just described is cancelable, for one at the
  * edge, due to `runAsync` returning [[monix.execution.Cancelable Cancelable]]
  * and [[monix.execution.CancelableFuture CancelableFuture]] references:
  *
  * {{{
  *   // Triggering execution
  *   val cf: CancelableFuture[Unit] = delayedHello.runToFuture
  *
  *   // If we change our mind before the timespan has passed:
  *   cf.cancel()
  * }}}
  *
  * But also cancellation is described on `Task` as a pure action,
  * which can be used for example in [[monix.eval.Task.race race]] conditions:
  *
  * {{{
  *   import scala.concurrent.duration._
  *   import scala.concurrent.TimeoutException
  *
  *   val ta = Task(1 + 1).delayExecution(4.seconds)
  *
  *   val tb = Task.raiseError[Int](new TimeoutException)
  *     .delayExecution(4.seconds)
  *
  *   Task.racePair(ta, tb).flatMap {
  *     case Left((a, fiberB)) =>
  *       fiberB.cancel.map(_ => a)
  *     case Right((fiberA, b)) =>
  *       fiberA.cancel.map(_ => b)
  *   }
  * }}}
  *
  * The returned type in `racePair` is [[Fiber]], which is a data
  * type that's meant to wrap tasks linked to an active process
  * and that can be [[Fiber.cancel canceled]] or [[Fiber.join joined]].
  *
  * Also, given a task, we can specify actions that need to be
  * triggered in case of cancellation, see
  * [[monix.eval.Task!.doOnCancel doOnCancel]]:
  *
  * {{{
  *   val task = Task.eval(println("Hello!")).executeAsync
  *
  *   task doOnCancel Task.eval {
  *     println("A cancellation attempt was made!")
  *   }
  * }}}
  *
  * Given a task, we can also create a new task from it that atomic
  * (non cancelable), in the sense that either all of it executes
  * or nothing at all, via [[monix.eval.Task!.uncancelable uncancelable]].
  *
  * =Note on the ExecutionModel=
  *
  * `Task` is conservative in how it introduces async boundaries.
  * Transformations like `map` and `flatMap` for example will default
  * to being executed on the current call stack on which the
  * asynchronous computation was started. But one shouldn't make
  * assumptions about how things will end up executed, as ultimately
  * it is the implementation's job to decide on the best execution
  * model. All you are guaranteed (and can assume) is asynchronous
  * execution after executing `runAsync`.
  *
  * Currently the default
  * [[monix.execution.ExecutionModel ExecutionModel]] specifies
  * batched execution by default and `Task` in its evaluation respects
  * the injected `ExecutionModel`. If you want a different behavior,
  * you need to execute the `Task` reference with a different scheduler.
  *
  * @define schedulerDesc is an injected
  *         [[monix.execution.Scheduler Scheduler]] that gets used
  *         whenever asynchronous boundaries are needed when
  *         evaluating the task; a `Scheduler` is in general needed
  *         when the `Task` needs to be evaluated via `runAsync`
  *
  * @define schedulerEvalDesc is the
  *         [[monix.execution.Scheduler Scheduler]] needed in order
  *         to evaluate the source, being required in Task's
  *         [[runAsync]], [[runAsyncF]] or [[runToFuture]].
  *
  * @define callbackDesc ==Callback==
  *
  *         When executing the task via this method, the user is
  *         required to supply a side effecting callback with the
  *         signature: `Either[Throwable, A] => Unit`.
  *
  *         This will be used by the implementation to signal completion,
  *         signaling either a `Right(value)` or a `Left(error)`.
  *
  *         `Task` however uses [[monix.execution.Callback Callback]]
  *         internally, so you can supply a `Callback` instance instead
  *         and it will be used to avoid unnecessary boxing. It also has
  *         handy utilities.
  *
  *         Note that with `Callback` you can:
  *
  *          - convert from a plain function using `Either[Throwable, A]` as input via
  *            [[monix.execution.Callback.fromAttempt Callback.fromAttempt]]
  *          - convert from a plain function using `Try[A]` as input via
  *            [[monix.execution.Callback.fromTry Callback.fromTry]]
  *          - wrap a standard Scala `Promise` via
  *            [[monix.execution.Callback.fromPromise Callback.fromPromise]]
  *          - pass an empty callback that just reports errors via
  *            [[monix.execution.Callback.empty Callback.empty]]
  *
  * @define callbackParamDesc is a callback that will be invoked upon
  *         completion, either with a successful result, or with an error;
  *         note that you can use [[monix.execution.Callback]] for extra
  *         performance (avoids the boxing in [[scala.Either]])
  *
  * @define cancelableDesc a [[monix.execution.Cancelable Cancelable]]
  *         that can be used to cancel a running task
  *
  * @define cancelTokenDesc a `Task[Unit]`, aliased via Cats-Effect
  *         as a `CancelToken[Task]`, that can be used to cancel the
  *         running task. Given that this is a `Task`, it can describe
  *         asynchronous finalizers (if the source had any), therefore
  *         users can apply back-pressure on the completion of such
  *         finalizers.
  *
  * @define optionsDesc a set of [[monix.eval.Task.Options Options]]
  *         that determine the behavior of Task's run-loop.
  *
  * @define startInspiration Inspired by
  *         [[https://github.com/functional-streams-for-scala/fs2 FS2]],
  *         with the difference that this method does not fork
  *         automatically, being consistent with Monix's default
  *         behavior.
  *
  * @define runSyncUnsafeTimeout is a duration that specifies the
  *         maximum amount of time that this operation is allowed to block the
  *         underlying thread. If the timeout expires before the result is ready,
  *         a `TimeoutException` gets thrown. Note that you're allowed to
  *         pass an infinite duration (with `Duration.Inf`), but unless
  *         it's `main` that you're blocking and unless you're doing it only
  *         once, then this is definitely not recommended — provide a finite
  *         timeout in order to avoid deadlocks.
  *
  * @define runSyncUnsafePermit is an implicit value that's only available for
  *         the JVM and not for JavaScript, its purpose being to stop usage of
  *         this operation on top of engines that do not support blocking threads.
  *
  * @define runSyncMaybeReturn `Right(result)` in case a result was processed,
  *         or `Left(future)` in case an asynchronous boundary
  *         was hit and further async execution is needed
  *
  * @define runSyncStepReturn `Right(result)` in case a result was processed,
  *         or `Left(task)` in case an asynchronous boundary
  *         was hit and further async execution is needed
  *
  * @define runAsyncToFutureReturn a
  *         [[monix.execution.CancelableFuture CancelableFuture]]
  *         that can be used to extract the result or to cancel
  *         a running task.
  *
  * @define bracketErrorNote '''NOTE on error handling''': one big
  *         difference versus `try {} finally {}` is that, in case
  *         both the `release` function and the `use` function throws,
  *         the error raised by `use` gets signaled and the error
  *         raised by `release` gets reported with `System.err` for
  *         [[Coeval]] or with
  *         [[monix.execution.Scheduler.reportFailure Scheduler.reportFailure]]
  *         for [[Task]].
  *
  *         For example:
  *
  *         {{{
  *           Task.evalAsync("resource").bracket { _ =>
  *             // use
  *             Task.raiseError(new RuntimeException("Foo"))
  *           } { _ =>
  *             // release
  *             Task.raiseError(new RuntimeException("Bar"))
  *           }
  *         }}}
  *
  *         In this case the error signaled downstream is `"Foo"`,
  *         while the `"Bar"` error gets reported. This is consistent
  *         with the behavior of Haskell's `bracket` operation and NOT
  *         with `try {} finally {}` from Scala, Java or JavaScript.
  *
  * @define unsafeRun '''UNSAFE (referential transparency)''' —
  *         this operation can trigger the execution of side effects, which
  *         breaks referential transparency and is thus not a pure function.
  *
  *         Normally these functions shouldn't be called until
  *         "the end of the world", which is to say at the end of
  *         the program (for a console app), or at the end of a web
  *         request (in case you're working with a web framework or
  *         toolkit that doesn't provide good integration with Monix's
  *         `Task` via Cats-Effect).
  *
  *         Otherwise for modifying or operating on tasks, prefer
  *         its pure functions like `map` and `flatMap`.
  *         In FP code don't use `runAsync`. Remember that `Task`
  *         is not a 1:1 replacement for `Future`, `Task` being
  *         a very different abstraction.
  *
  * @define memoizeCancel '''Cancellation''' — a memoized task will mirror
  *         the behavior of the source on cancellation. This means that:
  *
  *          - if the source isn't cancellable, then the resulting memoized
  *            task won't be cancellable either
  *          - if the source is cancellable, then the memoized task can be
  *            cancelled, which can take unprepared users by surprise
  *
  *         Depending on use-case, there are two ways to ensure no surprises:
  *
  *          - usage of [[onCancelRaiseError]], before applying memoization, to
  *            ensure that on cancellation an error is triggered and then noticed
  *            by the memoization logic
  *          - usage of [[uncancelable]], either before or after applying
  *            memoization, to ensure that the memoized task cannot be cancelled
  *
  * @define memoizeUnsafe '''UNSAFE''' — this operation allocates a shared,
  *         mutable reference, which can break in certain cases
  *         referential transparency, even if this operation guarantees
  *         idempotency (i.e. referential transparency implies idempotency,
  *         but idempotency does not imply referential transparency).
  *
  *         The allocation of a mutable reference is known to be a
  *         side effect, thus breaking referential transparency,
  *         even if calling this method does not trigger the evaluation
  *         of side effects suspended by the source.
  *
  *         Use with care. Sometimes it's easier to just keep a shared,
  *         memoized reference to some connection, but keep in mind
  *         it might be better to pass such a reference around as
  *         a parameter.
  */
sealed abstract class Task[+A] extends Serializable with TaskDeprecated.BinCompat[A] {
  import cats.effect.Async
  import monix.eval.Task._

  /** Triggers the asynchronous execution, returning a cancelable
    * [[monix.execution.CancelableFuture CancelableFuture]] that can
    * be awaited for the final result or canceled.
    *
    * Note that without invoking `runAsync` on a `Task`, nothing
    * gets evaluated, as a `Task` has lazy behavior.
    *
    * {{{
    *   import scala.concurrent.duration._
    *   // A Scheduler is needed for executing tasks via `runAsync`
    *   import monix.execution.Scheduler.Implicits.global
    *
    *   // Nothing executes yet
    *   val task: Task[String] =
    *     for {
    *       _ <- Task.sleep(3.seconds)
    *       r <- Task { println("Executing..."); "Hello!" }
    *     } yield r
    *
    *
    *   // Triggering the task's execution:
    *   val f = task.runToFuture
    *
    *   // Or in case we change our mind
    *   f.cancel()
    * }}}
    *
    * $unsafeRun
    *
    * BAD CODE:
    * {{{
    *   import monix.execution.CancelableFuture
    *   import scala.concurrent.Await
    *
    *   // ANTI-PATTERN 1: Unnecessary side effects
    *   def increment1(sample: Task[Int]): CancelableFuture[Int] = {
    *     // No reason to trigger `runAsync` for this operation
    *     sample.runToFuture.map(_ + 1)
    *   }
    *
    *   // ANTI-PATTERN 2: blocking threads makes it worse than (1)
    *   def increment2(sample: Task[Int]): Int = {
    *     // Blocking threads is totally unnecessary
    *     val x = Await.result(sample.runToFuture, 5.seconds)
    *     x + 1
    *   }
    *
    *   // ANTI-PATTERN 3: this is even WORSE than (2)!
    *   def increment3(sample: Task[Int]): Task[Int] = {
    *     // Triggering side-effects, but misleading users/readers
    *     // into thinking this function is pure via the return type
    *     Task.fromFuture(sample.runToFuture.map(_ + 1))
    *   }
    * }}}
    *
    * Instead prefer the pure versions. `Task` has its own [[map]],
    * [[flatMap]], [[onErrorHandleWith]] or [[bracketCase]], which
    * are really powerful and can allow you to operate on a task
    * in however way you like without escaping Task's context and
    * triggering unwanted side-effects.
    *
    * @param s $schedulerDesc
    * @return $runAsyncToFutureReturn
    */
  @UnsafeBecauseImpure
  final def runToFuture(implicit s: Scheduler): CancelableFuture[A] =
    runToFutureOpt(s, Task.defaultOptions)

  /** Triggers the asynchronous execution, much like normal [[runToFuture]],
    * but includes the ability to specify [[monix.eval.Task.Options Options]]
    * that can modify the behavior of the run-loop.
    *
    * This is the configurable version of [[runToFuture]].
    * It allows you to specify options such as:
    *
    *  - enabling support for [[TaskLocal]]
    *  - disabling auto-cancelable run-loops
    *
    * See [[Task.Options]]. Example:
    *
    * {{{
    *   import monix.execution.Scheduler.Implicits.global
    *
    *   val task =
    *     for {
    *       local <- TaskLocal(0)
    *       _     <- local.write(100)
    *       _     <- Task.shift
    *       value <- local.read
    *     } yield value
    *
    *   // We need to activate support of TaskLocal via:
    *   implicit val opts = Task.defaultOptions.enableLocalContextPropagation
    *   // Actual execution that depends on these custom options:
    *   task.runToFutureOpt
    * }}}
    *
    * $unsafeRun
    *
    * PLEASE READ the advice on anti-patterns at [[runToFuture]].
    *
    * @param s $schedulerDesc
    * @param opts $optionsDesc
    * @return $runAsyncToFutureReturn
    */
  @UnsafeBecauseImpure
<<<<<<< HEAD
  def runToFutureOpt(implicit s: Scheduler, opts: Options): CancelableFuture[A] =
    Local.bindCurrentAsyncIf(opts.localContextPropagation) {
      TaskRunLoop.startFuture(this, s, opts)
    }.asInstanceOf[CancelableFuture[A]]
=======
  def runToFutureOpt(implicit s: Scheduler, opts: Options): CancelableFuture[A] = {
    val opts2 = opts.withSchedulerFeatures
    Local.bindCurrentIf(opts2.localContextPropagation) {
      TaskRunLoop.startFuture(this, s, opts2)
    }
  }
>>>>>>> b153e194

  /** Triggers the asynchronous execution, with a provided callback
    * that's going to be called at some point in the future with
    * the final result.
    *
    * Note that without invoking `runAsync` on a `Task`, nothing
    * gets evaluated, as a `Task` has lazy behavior.
    *
    * {{{
    *   import scala.concurrent.duration._
    *   // A Scheduler is needed for executing tasks via `runAsync`
    *   import monix.execution.Scheduler.Implicits.global
    *
    *   // Nothing executes yet
    *   val task: Task[String] =
    *     for {
    *       _ <- Task.sleep(3.seconds)
    *       r <- Task { println("Executing..."); "Hello!" }
    *     } yield r
    *
    *
    *   // Triggering the task's execution:
    *   val f = task.runAsync {
    *     case Right(str: String) =>
    *       println(s"Received: $$str")
    *     case Left(e) =>
    *       global.reportFailure(e)
    *   }
    *
    *   // Or in case we change our mind
    *   f.cancel()
    * }}}
    *
    * $callbackDesc
    *
    * Example, equivalent to the above:
    *
    * {{{
    *   import monix.execution.Callback
    *
    *   task.runAsync(new Callback[Throwable, String] {
    *     def onSuccess(str: String) =
    *       println(s"Received: $$str")
    *     def onError(e: Throwable) =
    *       global.reportFailure(e)
    *   })
    * }}}
    *
    * Example equivalent with [[runAsyncAndForget]]:
    *
    * {{{
    *   task.runAsync(Callback.empty)
    * }}}
    *
    * Completing a [[scala.concurrent.Promise]]:
    *
    * {{{
    *   import scala.concurrent.Promise
    *
    *   val p = Promise[String]()
    *   task.runAsync(Callback.fromPromise(p))
    * }}}
    *
    * $unsafeRun
    *
    * @param cb $callbackParamDesc
    * @param s $schedulerDesc
    * @return $cancelableDesc
    */
  @UnsafeBecauseImpure
  final def runAsync(cb: Either[Throwable, A] => Unit)(implicit s: Scheduler): Cancelable =
    runAsyncOpt(cb)(s, Task.defaultOptions)

  /** Triggers the asynchronous execution, much like normal [[runAsync]], but
    * includes the ability to specify [[monix.eval.Task.Options Task.Options]]
    * that can modify the behavior of the run-loop.
    *
    * This allows you to specify options such as:
    *
    *  - enabling support for [[TaskLocal]]
    *  - disabling auto-cancelable run-loops
    *
    * Example:
    * {{{
    *   import monix.execution.Scheduler.Implicits.global
    *
    *   val task =
    *     for {
    *       local <- TaskLocal(0)
    *       _     <- local.write(100)
    *       _     <- Task.shift
    *       value <- local.read
    *     } yield value
    *
    *   // We need to activate support of TaskLocal via:
    *   implicit val opts = Task.defaultOptions.enableLocalContextPropagation
    *
    *   // Actual execution that depends on these custom options:
    *   task.runAsyncOpt {
    *     case Right(value) =>
    *       println(s"Received: $$value")
    *     case Left(e) =>
    *       global.reportFailure(e)
    *   }
    * }}}
    *
    * See [[Task.Options]].
    *
    * $callbackDesc
    *
    * $unsafeRun
    *
    * @param cb $callbackParamDesc
    * @param s $schedulerDesc
    * @param opts $optionsDesc
    * @return $cancelableDesc
    */
  @UnsafeBecauseImpure
  def runAsyncOpt(cb: Either[Throwable, A] => Unit)(implicit s: Scheduler, opts: Options): Cancelable = {
    val opts2 = opts.withSchedulerFeatures
    Local.bindCurrentIf(opts2.localContextPropagation) {
      UnsafeCancelUtils.taskToCancelable(runAsyncOptF(cb)(s, opts2))
    }
  }

  /** Triggers the asynchronous execution, returning a `Task[Unit]`
    * (aliased to `CancelToken[Task]` in Cats-Effect) which can
    * cancel the running computation.
    *
    * This is the more potent version of [[runAsync]],
    * because the returned cancelation token is a `Task[Unit]` that
    * can be used to back-pressure on the result of the cancellation
    * token, in case the finalizers are specified as asynchronous
    * actions that are expensive to complete.
    *
    * Example:
    * {{{
    *   import scala.concurrent.duration._
    *
    *   val task = Task("Hello!").bracketCase { str =>
    *     Task(println(str))
    *   } { (_, exitCode) =>
    *     // Finalization
    *     Task(println(s"Finished via exit code: $$exitCode"))
    *       .delayExecution(3.seconds)
    *   }
    * }}}
    *
    * In this example we have a task with a registered finalizer
    * (via [[bracketCase]]) that takes 3 whole seconds to finish.
    * Via normal `runAsync` the returned cancelation token has no
    * capability to wait for its completion.
    *
    * {{{
    *   import monix.execution.Callback
    *   import monix.execution.Scheduler.Implicits.global
    *
    *   val cancel = task.runAsyncF(Callback.empty)
    *
    *   // Triggering `cancel` and we can wait for its completion
    *   for (_ <- cancel.runToFuture) {
    *     // Takes 3 seconds to print
    *     println("Resources were released!")
    *   }
    * }}}
    *
    * WARN: back-pressuring on the completion of finalizers is not
    * always a good idea. Avoid it if you can.
    *
    * $callbackDesc
    *
    * $unsafeRun
    *
    * NOTE: the `F` suffix comes from `F[_]`, highlighting our usage
    * of `CancelToken[F]` to return a `Task[Unit]`, instead of a
    * plain and side effectful `Cancelable` object.
    *
    * @param cb $callbackParamDesc
    * @param s $schedulerDesc
    * @return $cancelTokenDesc
    */
  @UnsafeBecauseImpure
  final def runAsyncF(cb: Either[Throwable, A] => Unit)(implicit s: Scheduler): CancelToken[Task] =
    runAsyncOptF(cb)(s, Task.defaultOptions)

  /** Triggers the asynchronous execution, much like normal [[runAsyncF]], but
    * includes the ability to specify [[monix.eval.Task.Options Task.Options]]
    * that can modify the behavior of the run-loop.
    *
    * This allows you to specify options such as:
    *
    *  - enabling support for [[TaskLocal]]
    *  - disabling auto-cancelable run-loops
    *
    * See the description of [[runToFutureOpt]] for an example.
    *
    * The returned cancelation token is a `Task[Unit]` that
    * can be used to back-pressure on the result of the cancellation
    * token, in case the finalizers are specified as asynchronous
    * actions that are expensive to complete.
    *
    * See the description of [[runAsyncF]] for an example.
    *
    * WARN: back-pressuring on the completion of finalizers is not
    * always a good idea. Avoid it if you can.
    *
    * $callbackDesc
    *
    * $unsafeRun
    *
    * NOTE: the `F` suffix comes from `F[_]`, highlighting our usage
    * of `CancelToken[F]` to return a `Task[Unit]`, instead of a
    * plain and side effectful `Cancelable` object.
    *
    * @param cb $callbackParamDesc
    * @param s $schedulerDesc
    * @param opts $optionsDesc
    * @return $cancelTokenDesc
    */
  @UnsafeBecauseImpure
  def runAsyncOptF(cb: Either[Throwable, A] => Unit)(implicit s: Scheduler, opts: Options): CancelToken[Task] = {
    val opts2 = opts.withSchedulerFeatures
    Local.bindCurrentIf(opts2.localContextPropagation) {
      TaskRunLoop.startLight(this, s, opts2, Callback.fromAttempt(cb))
    }
  }

  /** Triggers the asynchronous execution of the source task
    * in a "fire and forget" fashion.
    *
    * Starts the execution of the task, but discards any result
    * generated asynchronously and doesn't return any cancelable
    * tokens either. This affords some optimizations — for example
    * the underlying run-loop doesn't need to worry about
    * cancelation. Also the call-site is more clear in intent.
    *
    * Example:
    * {{{
    *   import monix.execution.Scheduler.Implicits.global
    *
    *   val task = Task(println("Hello!"))
    *
    *   // We don't care about the result, we don't care about the
    *   // cancellation token, we just want this thing to run:
    *   task.runAsyncAndForget
    * }}}
    *
    * $unsafeRun
    *
    * @param s $schedulerDesc
    */
  @UnsafeBecauseImpure
  final def runAsyncAndForget(implicit s: Scheduler): Unit =
    runAsyncAndForgetOpt(s, Task.defaultOptions)

  /** Triggers the asynchronous execution in a "fire and forget"
    * fashion, like normal [[runAsyncAndForget]], but includes the
    * ability to specify [[monix.eval.Task.Options Task.Options]] that
    * can modify the behavior of the run-loop.
    *
    * This allows you to specify options such as:
    *
    *  - enabling support for [[TaskLocal]]
    *  - disabling auto-cancelable run-loops
    *
    * See the description of [[runAsyncOpt]] for an example of customizing the
    * default [[Task.Options]].
    *
    * See the description of [[runAsyncAndForget]] for an example
    * of running as a "fire and forget".
    *
    * $unsafeRun
    *
    * @param s $schedulerDesc
    * @param opts $optionsDesc
    */
  @UnsafeBecauseImpure
  def runAsyncAndForgetOpt(implicit s: Scheduler, opts: Task.Options): Unit =
    runAsyncUncancelableOpt(Callback.empty)(s, opts)

  /** Triggers the asynchronous execution of the source task,
    * but runs it in uncancelable mode.
    *
    * This is an optimization over plain [[runAsync]] or [[runAsyncF]] that
    * doesn't give you a cancellation token for cancelling the task. The runtime
    * can thus not worry about keeping state related to cancellation when
    * evaluating it.
    *
    * {{{
    *   import scala.concurrent.duration._
    *   import monix.execution.Scheduler.Implicits.global
    *
    *   val task: Task[String] =
    *     for {
    *       _ <- Task.sleep(3.seconds)
    *       r <- Task { println("Executing..."); "Hello!" }
    *     } yield r
    *
    *   // Triggering the task's execution, without receiving any
    *   // cancelation tokens
    *   task.runAsyncUncancelable {
    *     case Right(str) =>
    *       println(s"Received: $$str")
    *     case Left(e) =>
    *       global.reportFailure(e)
    *   }
    * }}}
    *
    * $callbackDesc
    *
    * $unsafeRun
    *
    * @param s $schedulerDesc
    */
  @UnsafeBecauseImpure
  final def runAsyncUncancelable(cb: Either[Throwable, A] => Unit)(implicit s: Scheduler): Unit =
    runAsyncUncancelableOpt(cb)(s, Task.defaultOptions)

  /** Triggers the asynchronous execution in uncancelable mode,
    * like [[runAsyncUncancelable]], but includes the ability to
    * specify [[monix.eval.Task.Options Task.Options]] that can modify
    * the behavior of the run-loop.
    *
    * This allows you to specify options such as:
    *
    *  - enabling support for [[TaskLocal]]
    *  - disabling auto-cancelable run-loops
    *
    * See the description of [[runAsyncOpt]] for an example of customizing the
    * default [[Task.Options]].
    *
    * This is an optimization over plain [[runAsyncOpt]] or
    * [[runAsyncOptF]] that doesn't give you a cancellation token for
    * cancelling the task. The runtime can thus not worry about
    * keeping state related to cancellation when evaluating it.
    *
    * $callbackDesc
    *
    * @param s $schedulerDesc
    * @param opts $optionsDesc
    */
  @UnsafeBecauseImpure
  def runAsyncUncancelableOpt(cb: Either[Throwable, A] => Unit)(implicit s: Scheduler, opts: Task.Options): Unit = {
    val opts2 = opts.withSchedulerFeatures
    Local.bindCurrentIf(opts2.localContextPropagation) {
      TaskRunLoop.startLight(this, s, opts2, Callback.fromAttempt(cb), isCancelable = false)
    }
  }

  /** Executes the source until completion, or until the first async
    * boundary, whichever comes first.
    *
    * This operation is mean to be compliant with
    * `cats.effect.Effect.runSyncStep`, but without suspending the
    * evaluation in `IO`.
    *
    * WARNING: This method is a partial function, throwing exceptions
    * in case errors happen immediately (synchronously).
    *
    * Usage sample:
    * {{{
    *   import monix.execution.Scheduler.Implicits.global
    *   import scala.util._
    *   import scala.util.control.NonFatal
    *
    *   try Task(42).runSyncStep match {
    *     case Right(a) => println("Success: " + a)
    *     case Left(task) =>
    *       task.runToFuture.onComplete {
    *         case Success(a) => println("Async success: " + a)
    *         case Failure(e) => println("Async error: " + e)
    *       }
    *   } catch {
    *     case NonFatal(e) =>
    *       println("Error: " + e)
    *   }
    * }}}
    *
    * Obviously the purpose of this method is to be used for
    * optimizations.
    *
    * $unsafeRun
    *
    * @see [[runSyncUnsafe]], the blocking execution mode that can
    *      only work on top of the JVM.
    *
    * @param s $schedulerDesc
    * @return $runSyncStepReturn
    */
  @UnsafeBecauseImpure
  final def runSyncStep(implicit s: Scheduler): Either[Task[A], A] =
    runSyncStepOpt(s, defaultOptions)

  /** A variant of [[runSyncStep]] that takes an implicit
    * [[Task.Options]] from the current scope.
    *
    * This helps in tuning the evaluation model of task.
    *
    * $unsafeRun
    *
    * @see [[runSyncStep]]
    *
    * @param s $schedulerDesc
    * @param opts $optionsDesc
    * @return $runSyncStepReturn
    */
  @UnsafeBecauseImpure
  final def runSyncStepOpt(implicit s: Scheduler, opts: Options): Either[Task[A], A] = {
    val opts2 = opts.withSchedulerFeatures
    Local.bindCurrentIf(opts2.localContextPropagation) {
      TaskRunLoop.startStep(this, s, opts2)
    }
  }

  /** Evaluates the source task synchronously and returns the result
    * immediately or blocks the underlying thread until the result is
    * ready.
    *
    * '''WARNING:''' blocking operations are unsafe and incredibly
    * error prone on top of the JVM. It's a good practice to not block
    * any threads and use the asynchronous `runAsync` methods instead.
    *
    * In general prefer to use the asynchronous [[Task.runAsync]] or
    * [[Task.runToFuture]] and to structure your logic around asynchronous
    * actions in a non-blocking way. But in case you're blocking only once, in
    * `main`, at the "edge of the world" so to speak, then it's OK.
    *
    * Sample:
    * {{{
    *   import monix.execution.Scheduler.Implicits.global
    *   import scala.concurrent.duration._
    *
    *   Task(42).runSyncUnsafe(3.seconds)
    * }}}
    *
    * This is equivalent with:
    * {{{
    *   import scala.concurrent.Await
    *
    *   Await.result[Int](Task(42).runToFuture, 3.seconds)
    * }}}
    *
    * Some implementation details:
    *
    *  - blocking the underlying thread is done by triggering Scala's
    *    `BlockingContext` (`scala.concurrent.blocking`), just like
    *    Scala's `Await.result`
    *  - the `timeout` is mandatory, just like when using Scala's
    *    `Await.result`, in order to make the caller aware that the
    *    operation is dangerous and that setting a `timeout` is good
    *    practice
    *  - the loop starts in an execution mode that ignores
    *    [[monix.execution.ExecutionModel.BatchedExecution BatchedExecution]] or
    *    [[monix.execution.ExecutionModel.AlwaysAsyncExecution AlwaysAsyncExecution]],
    *    until the first asynchronous boundary. This is because we want to block
    *    the underlying thread for the result, in which case preserving
    *    fairness by forcing (batched) async boundaries doesn't do us any good,
    *    quite the contrary, the underlying thread being stuck until the result
    *    is available or until the timeout exception gets triggered.
    *
    * Not supported on top of JavaScript engines and trying to use it
    * with Scala.js will trigger a compile time error.
    *
    * For optimizations on top of JavaScript you can use
    * [[runSyncStep]] instead.
    *
    * $unsafeRun
    *
    * @param timeout $runSyncUnsafeTimeout
    * @param s $schedulerDesc
    * @param permit $runSyncUnsafePermit
    */
  @UnsafeBecauseImpure
  @UnsafeBecauseBlocking
  final def runSyncUnsafe(timeout: Duration = Duration.Inf)(implicit s: Scheduler, permit: CanBlock): A =
    runSyncUnsafeOpt(timeout)(s, defaultOptions, permit)

  /** Variant of [[runSyncUnsafe]] that takes a [[Task.Options]]
    * implicitly from the scope in order to tune the evaluation model
    * of the task.
    *
    * This allows you to specify options such as:
    *
    *  - enabling support for [[TaskLocal]]
    *  - disabling auto-cancelable run-loops
    *
    * See the description of [[runAsyncOpt]] for an example of
    * customizing the default [[Task.Options]].
    *
    * $unsafeRun
    *
    * @see [[runSyncUnsafe]]
    *
    * @param timeout $runSyncUnsafeTimeout
    * @param s $schedulerDesc
    * @param opts $optionsDesc
    * @param permit $runSyncUnsafePermit
    */
  @UnsafeBecauseImpure
  @UnsafeBecauseBlocking
  final def runSyncUnsafeOpt(timeout: Duration = Duration.Inf)(
    implicit s: Scheduler,
    opts: Options,
    permit: CanBlock
  ): A = {
    /*_*/
    val opts2 = opts.withSchedulerFeatures
    Local.bindCurrentIf(opts2.localContextPropagation) {
      TaskRunSyncUnsafe(this, timeout, s, opts2)
    }
    /*_*/
  }

  /** Memoizes (caches) the result of the source task and reuses it on
    * subsequent invocations of `runAsync`.
    *
    * The resulting task will be idempotent, meaning that
    * evaluating the resulting task multiple times will have the
    * same effect as evaluating it once.
    *
    * $memoizeCancel
    *
    * Example:
    * {{{
    *   import scala.concurrent.CancellationException
    *   import scala.concurrent.duration._
    *
    *   val source = Task(1).delayExecution(5.seconds)
    *
    *   // Option 1: trigger error on cancellation
    *   val err = new CancellationException
    *   val cached1 = source.onCancelRaiseError(err).memoize
    *
    *   // Option 2: make it uninterruptible
    *   val cached2 = source.uncancelable.memoize
    * }}}
    *
    * When using [[onCancelRaiseError]] like in the example above, the
    * behavior of `memoize` is to cache the error. If you want the ability
    * to retry errors until a successful value happens, see [[memoizeOnSuccess]].
    *
    * $memoizeUnsafe
    *
    * @see [[memoizeOnSuccess]] for a version that only caches
    *     successful results
    *
    * @return a `Task` that can be used to wait for the memoized value
    */
  @UnsafeBecauseImpure
  final def memoize: Task[A] =
    TaskMemoize(this, cacheErrors = true)

  /** Memoizes (cache) the successful result of the source task
    * and reuses it on subsequent invocations of `runAsync`.
    * Thrown exceptions are not cached.
    *
    * The resulting task will be idempotent, but only if the
    * result is successful.
    *
    * $memoizeCancel
    *
    * Example:
    * {{{
    *   import scala.concurrent.CancellationException
    *   import scala.concurrent.duration._
    *
    *   val source = Task(1).delayExecution(5.seconds)
    *
    *   // Option 1: trigger error on cancellation
    *   val err = new CancellationException
    *   val cached1 = source.onCancelRaiseError(err).memoizeOnSuccess
    *
    *   // Option 2: make it uninterruptible
    *   val cached2 = source.uncancelable.memoizeOnSuccess
    * }}}
    *
    * When using [[onCancelRaiseError]] like in the example above, the
    * behavior of `memoizeOnSuccess` is to retry the source on subsequent
    * invocations. Use [[memoize]] if that's not the desired behavior.
    *
    * $memoizeUnsafe
    *
    * @see [[memoize]] for a version that caches both successful
    *     results and failures
    *
    * @return a `Task` that can be used to wait for the memoized value
    */
  @UnsafeBecauseImpure
  final def memoizeOnSuccess: Task[A] =
    TaskMemoize(this, cacheErrors = false)

  /** Creates a new [[Task]] that will expose any triggered error
    * from the source.
    */
  final def attempt: Task[Either[Throwable, A]] =
    FlatMap(this, AttemptTask.asInstanceOf[A => Task[Either[Throwable, A]]])

  /** Runs this task first and then, when successful, the given task.
    * Returns the result of the given task.
    *
    * Example:
    * {{{
    *   val combined = Task{println("first"); "first"} >> Task{println("second"); "second"}
    *   // Prints "first" and then "second"
    *   // Result value will be "second"
    * }}}
    */
  final def >>[B](tb: => Task[B]): Task[B] =
    this.flatMap(_ => tb)

  /** Introduces an asynchronous boundary at the current stage in the
    * asynchronous processing pipeline.
    *
    * Consider the following example:
    *
    * {{{
    *   import monix.execution.Scheduler
    *   val io = Scheduler.io()
    *
    *   val source = Task(1).executeOn(io).map(_ + 1)
    * }}}
    *
    * That task is being forced to execute on the `io` scheduler,
    * including the `map` transformation that follows after
    * `executeOn`. But what if we want to jump with the execution
    * run-loop on the default scheduler for the following
    * transformations?
    *
    * Then we can do:
    *
    * {{{
    *   source.asyncBoundary.map(_ + 2)
    * }}}
    *
    * In this sample, whatever gets evaluated by the `source` will
    * happen on the `io` scheduler, however the `asyncBoundary` call
    * will make all subsequent operations to happen on the default
    * scheduler.
    */
  final def asyncBoundary: Task[A] =
    flatMap(a => Task.shift.map(_ => a))

  /** Introduces an asynchronous boundary at the current stage in the
    * asynchronous processing pipeline, making processing to jump on
    * the given [[monix.execution.Scheduler Scheduler]] (until the
    * next async boundary).
    *
    * Consider the following example:
    * {{{
    *   import monix.execution.Scheduler
    *   val io = Scheduler.io()
    *
    *   val source = Task(1).executeOn(io).map(_ + 1)
    * }}}
    *
    * That task is being forced to execute on the `io` scheduler,
    * including the `map` transformation that follows after
    * `executeOn`. But what if we want to jump with the execution
    * run-loop on another scheduler for the following transformations?
    *
    * Then we can do:
    * {{{
    *   import monix.execution.Scheduler.global
    *
    *   source.asyncBoundary(global).map(_ + 2)
    * }}}
    *
    * In this sample, whatever gets evaluated by the `source` will
    * happen on the `io` scheduler, however the `asyncBoundary` call
    * will make all subsequent operations to happen on the specified
    * `global` scheduler.
    *
    * @param s is the scheduler triggering the asynchronous boundary
    */
  final def asyncBoundary(s: Scheduler): Task[A] =
    flatMap(a => Task.shift(s).map(_ => a))

  /** Returns a task that treats the source task as the acquisition of a resource,
    * which is then exploited by the `use` function and then `released`.
    *
    * The `bracket` operation is the equivalent of the
    * `try {} catch {} finally {}` statements from mainstream languages.
    *
    * The `bracket` operation installs the necessary exception handler to release
    * the resource in the event of an exception being raised during the computation,
    * or in case of cancellation.
    *
    * If an exception is raised, then `bracket` will re-raise the exception
    * ''after'' performing the `release`. If the resulting task gets cancelled,
    * then `bracket` will still perform the `release`, but the yielded task
    * will be non-terminating (equivalent with [[Task.never]]).
    *
    * Example:
    *
    * {{{
    *   import java.io._
    *
    *   def readFile(file: File): Task[String] = {
    *     // Opening a file handle for reading text
    *     val acquire = Task.eval(new BufferedReader(
    *       new InputStreamReader(new FileInputStream(file), "utf-8")
    *     ))
    *
    *     acquire.bracket { in =>
    *       // Usage part
    *       Task.eval {
    *         // Yes, ugly Java, non-FP loop;
    *         // side-effects are suspended though
    *         var line: String = null
    *         val buff = new StringBuilder()
    *         do {
    *           line = in.readLine()
    *           if (line != null) buff.append(line)
    *         } while (line != null)
    *         buff.toString()
    *       }
    *     } { in =>
    *       // The release part
    *       Task.eval(in.close())
    *     }
    *   }
    * }}}
    *
    * Note that in case of cancellation the underlying implementation cannot
    * guarantee that the computation described by `use` doesn't end up
    * executed concurrently with the computation from `release`. In the example
    * above that ugly Java loop might end up reading from a `BufferedReader`
    * that is already closed due to the task being cancelled, thus triggering
    * an error in the background with nowhere to go but in
    * [[monix.execution.Scheduler.reportFailure Scheduler.reportFailure]].
    *
    * In this particular example, given that we are just reading from a file,
    * it doesn't matter. But in other cases it might matter, as concurrency
    * on top of the JVM when dealing with I/O might lead to corrupted data.
    *
    * For those cases you might want to do synchronization (e.g. usage of
    * locks and semaphores) and you might want to use [[bracketE]], the
    * version that allows you to differentiate between normal termination
    * and cancellation.
    *
    * $bracketErrorNote
    *
    * @see [[bracketCase]] and [[bracketE]]
    *
    * @param use is a function that evaluates the resource yielded by the source,
    *        yielding a result that will get generated by the task returned
    *        by this `bracket` function
    *
    * @param release is a function that gets called after `use` terminates,
    *        either normally or in error, or if it gets cancelled, receiving
    *        as input the resource that needs to be released
    */
  final def bracket[B](use: A => Task[B])(release: A => Task[Unit]): Task[B] =
    bracketCase(use)((a, _) => release(a))

  /** Returns a new task that treats the source task as the
    * acquisition of a resource, which is then exploited by the `use`
    * function and then `released`, with the possibility of
    * distinguishing between normal termination and cancelation, such
    * that an appropriate release of resources can be executed.
    *
    * The `bracketCase` operation is the equivalent of
    * `try {} catch {} finally {}` statements from mainstream languages
    * when used for the acquisition and release of resources.
    *
    * The `bracketCase` operation installs the necessary exception handler
    * to release the resource in the event of an exception being raised
    * during the computation, or in case of cancelation.
    *
    * In comparison with the simpler [[bracket]] version, this one
    * allows the caller to differentiate between normal termination,
    * termination in error and cancelation via an `ExitCase`
    * parameter.
    *
    * @see [[bracket]] and [[bracketE]]
    *
    * @param use is a function that evaluates the resource yielded by
    *        the source, yielding a result that will get generated by
    *        this function on evaluation
    *
    * @param release is a function that gets called after `use`
    *        terminates, either normally or in error, or if it gets
    *        canceled, receiving as input the resource that needs that
    *        needs release, along with the result of `use`
    *        (cancelation, error or successful result)
    */
  final def bracketCase[B](use: A => Task[B])(release: (A, ExitCase[Throwable]) => Task[Unit]): Task[B] =
    TaskBracket.exitCase(this, use, release)

  /** Returns a task that treats the source task as the acquisition of a resource,
    * which is then exploited by the `use` function and then `released`, with
    * the possibility of distinguishing between normal termination and cancellation,
    * such that an appropriate release of resources can be executed.
    *
    * The `bracketE` operation is the equivalent of `try {} catch {} finally {}`
    * statements from mainstream languages.
    *
    * The `bracketE` operation installs the necessary exception handler to release
    * the resource in the event of an exception being raised during the computation,
    * or in case of cancellation.
    *
    * In comparison with the simpler [[bracket]] version, this one allows the
    * caller to differentiate between normal termination and cancellation.
    *
    * The `release` function receives as input:
    *
    *  - `Left(None)` in case of cancellation
    *  - `Left(Some(error))` in case `use` terminated with an error
    *  - `Right(b)` in case of success
    *
    * $bracketErrorNote
    *
    * @see [[bracket]] and [[bracketCase]]
    *
    * @param use is a function that evaluates the resource yielded by the source,
    *        yielding a result that will get generated by this function on
    *        evaluation
    *
    * @param release is a function that gets called after `use` terminates,
    *        either normally or in error, or if it gets cancelled, receiving
    *        as input the resource that needs that needs release, along with
    *        the result of `use` (cancellation, error or successful result)
    */
  final def bracketE[B](use: A => Task[B])(release: (A, Either[Option[Throwable], B]) => Task[Unit]): Task[B] =
    TaskBracket.either(this, use, release)

  /**
    * Executes the given `finalizer` when the source is finished,
    * either in success or in error, or if canceled.
    *
    * This variant of [[guaranteeCase]] evaluates the given `finalizer`
    * regardless of how the source gets terminated:
    *
    *  - normal completion
    *  - completion in error
    *  - cancellation
    *
    * As best practice, it's not a good idea to release resources
    * via `guaranteeCase` in polymorphic code. Prefer [[bracket]]
    * for the acquisition and release of resources.
    *
    * @see [[guaranteeCase]] for the version that can discriminate
    *      between termination conditions
    *
    * @see [[bracket]] for the more general operation
    */
  final def guarantee(finalizer: Task[Unit]): Task[A] =
    guaranteeCase(_ => finalizer)

  /**
    * Executes the given `finalizer` when the source is finished,
    * either in success or in error, or if canceled, allowing
    * for differentiating between exit conditions.
    *
    * This variant of [[guarantee]] injects an ExitCase in
    * the provided function, allowing one to make a difference
    * between:
    *
    *  - normal completion
    *  - completion in error
    *  - cancellation
    *
    * As best practice, it's not a good idea to release resources
    * via `guaranteeCase` in polymorphic code. Prefer [[bracketCase]]
    * for the acquisition and release of resources.
    *
    * @see [[guarantee]] for the simpler version
    *
    * @see [[bracketCase]] for the more general operation
    */
  final def guaranteeCase(finalizer: ExitCase[Throwable] => Task[Unit]): Task[A] =
    TaskBracket.guaranteeCase(this, finalizer)

  /** Returns a task that waits for the specified `timespan` before
    * executing and mirroring the result of the source.
    *
    * In this example we're printing to standard output, but before
    * doing that we're introducing a 3 seconds delay:
    *
    * {{{
    *   import scala.concurrent.duration._
    *
    *   Task(println("Hello!"))
    *     .delayExecution(3.seconds)
    * }}}
    *
    * This operation is also equivalent with:
    *
    * {{{
    *   Task.sleep(3.seconds).flatMap(_ => Task(println("Hello!")))
    * }}}
    *
    * See [[Task.sleep]] for the operation that describes the effect
    * and [[Task.delayResult]] for the version that evaluates the
    * task on time, but delays the signaling of the result.
    *
    * @param timespan is the time span to wait before triggering
    *        the evaluation of the task
    */
  final def delayExecution(timespan: FiniteDuration): Task[A] =
    Task.sleep(timespan).flatMap(_ => this)

  /** Returns a task that executes the source immediately on `runAsync`,
    * but before emitting the `onSuccess` result for the specified
    * duration.
    *
    * Note that if an error happens, then it is streamed immediately
    * with no delay.
    *
    * See [[delayExecution]] for delaying the evaluation of the
    * task with the specified duration. The [[delayResult]] operation
    * is effectively equivalent with:
    *
    * {{{
    *   import scala.concurrent.duration._
    *
    *   Task(1 + 1)
    *     .flatMap(a => Task.now(a).delayExecution(3.seconds))
    * }}}
    *
    * Or if we are to use the [[Task.sleep]] describing just the
    * effect, this operation is equivalent with:
    *
    * {{{
    *   Task(1 + 1).flatMap(a => Task.sleep(3.seconds).map(_ => a))
    * }}}
    *
    * Thus in this example 3 seconds will pass before the result
    * is being generated by the source, plus another 5 seconds
    * before it is finally emitted:
    *
    * {{{
    *   Task(1 + 1)
    *     .delayExecution(3.seconds)
    *     .delayResult(5.seconds)
    * }}}
    *
    * @param timespan is the time span to sleep before signaling
    *        the result, but after the evaluation of the source
    */
  final def delayResult(timespan: FiniteDuration): Task[A] =
    flatMap(a => Task.sleep(timespan).map(_ => a))

  /** Overrides the default [[monix.execution.Scheduler Scheduler]],
    * possibly forcing an asynchronous boundary before execution
    * (if `forceAsync` is set to `true`, the default).
    *
    * When a `Task` is executed with [[Task.runAsync]] or [[Task.runToFuture]],
    * it needs a `Scheduler`, which is going to be injected in all
    * asynchronous tasks processed within the `flatMap` chain,
    * a `Scheduler` that is used to manage asynchronous boundaries
    * and delayed execution.
    *
    * This scheduler passed in `runAsync` is said to be the "default"
    * and `executeOn` overrides that default.
    *
    * {{{
    *   import monix.execution.Scheduler
    *   import java.io.{BufferedReader, FileInputStream, InputStreamReader}
    *
    *   /** Reads the contents of a file using blocking I/O. */
    *   def readFile(path: String): Task[String] = Task.eval {
    *     val in = new BufferedReader(
    *       new InputStreamReader(new FileInputStream(path), "utf-8"))
    *
    *     val buffer = new StringBuffer()
    *     var line: String = null
    *     do {
    *       line = in.readLine()
    *       if (line != null) buffer.append(line)
    *     } while (line != null)
    *
    *     buffer.toString
    *   }
    *
    *   // Building a Scheduler meant for blocking I/O
    *   val io = Scheduler.io()
    *
    *   // Building the Task reference, specifying that `io` should be
    *   // injected as the Scheduler for managing async boundaries
    *   readFile("path/to/file").executeOn(io, forceAsync = true)
    * }}}
    *
    * In this example we are using [[Task.eval]], which executes the
    * given `thunk` immediately (on the current thread and call stack).
    *
    * By calling `executeOn(io)`, we are ensuring that the used
    * `Scheduler` (injected in [[Task.cancelable0[A](register* async tasks]])
    * will be `io`, a `Scheduler` that we intend to use for blocking
    * I/O actions. And we are also forcing an asynchronous boundary
    * right before execution, by passing the `forceAsync` parameter as
    * `true` (which happens to be the default value).
    *
    * Thus, for our described function that reads files using Java's
    * blocking I/O APIs, we are ensuring that execution is entirely
    * managed by an `io` scheduler, executing that logic on a thread
    * pool meant for blocking I/O actions.
    *
    * Note that in case `forceAsync = false`, then the invocation will
    * not introduce any async boundaries of its own and will not
    * ensure that execution will actually happen on the given
    * `Scheduler`, that depending of the implementation of the `Task`.
    * For example:
    *
    * {{{
    *   Task.eval("Hello, " + "World!")
    *     .executeOn(io, forceAsync = false)
    * }}}
    *
    * The evaluation of this task will probably happen immediately
    * (depending on the configured
    * [[monix.execution.ExecutionModel ExecutionModel]]) and the
    * given scheduler will probably not be used at all.
    *
    * However in case we would use [[Task.apply]], which ensures
    * that execution of the provided thunk will be async, then
    * by using `executeOn` we'll indeed get a logical fork on
    * the `io` scheduler:
    *
    * {{{
    *   Task("Hello, " + "World!").executeOn(io, forceAsync = false)
    * }}}
    *
    * Also note that overriding the "default" scheduler can only
    * happen once, because it's only the "default" that can be
    * overridden.
    *
    * Something like this won't have the desired effect:
    *
    * {{{
    *   val io1 = Scheduler.io()
    *   val io2 = Scheduler.io()
    *
    *   Task(1 + 1).executeOn(io1).executeOn(io2)
    * }}}
    *
    * In this example the implementation of `task` will receive
    * the reference to `io1` and will use it on evaluation, while
    * the second invocation of `executeOn` will create an unnecessary
    * async boundary (if `forceAsync = true`) or be basically a
    * costly no-op. This might be confusing but consider the
    * equivalence to these functions:
    *
    * {{{
    *   import scala.concurrent.ExecutionContext
    *
    *   val io11 = Scheduler.io()
    *   val io22 = Scheduler.io()
    *
    *   def sayHello(ec: ExecutionContext): Unit =
    *     ec.execute(new Runnable {
    *       def run() = println("Hello!")
    *     })
    *
    *   def sayHello2(ec: ExecutionContext): Unit =
    *     // Overriding the default `ec`!
    *     sayHello(io11)
    *
    *   def sayHello3(ec: ExecutionContext): Unit =
    *     // Overriding the default no longer has the desired effect
    *     // because sayHello2 is ignoring it!
    *     sayHello2(io22)
    * }}}
    *
    * @param s is the [[monix.execution.Scheduler Scheduler]] to use
    *        for overriding the default scheduler and for forcing
    *        an asynchronous boundary if `forceAsync` is `true`
    * @param forceAsync indicates whether an asynchronous boundary
    *        should be forced right before the evaluation of the
    *        `Task`, managed by the provided `Scheduler`
    * @return a new `Task` that mirrors the source on evaluation,
    *         but that uses the provided scheduler for overriding
    *         the default and possibly force an extra asynchronous
    *         boundary on execution
    */
  final def executeOn(s: Scheduler, forceAsync: Boolean = true): Task[A] =
    TaskExecuteOn(this, s, forceAsync)

  /** Mirrors the given source `Task`, but upon execution ensure
    * that evaluation forks into a separate (logical) thread.
    *
    * The [[monix.execution.Scheduler Scheduler]] used will be
    * the one that is used to start the run-loop in
    * [[Task.runAsync]] or [[Task.runToFuture]].
    *
    * This operation is equivalent with:
    *
    * {{{
    *   Task.shift.flatMap(_ => Task(1 + 1))
    *
    *   // ... or ...
    *
    *   import cats.syntax.all._
    *
    *   Task.shift *> Task(1 + 1)
    * }}}
    *
    * The [[monix.execution.Scheduler Scheduler]] used for scheduling
    * the async boundary will be the default, meaning the one used to
    * start the run-loop in `runAsync`.
    */
  final def executeAsync: Task[A] =
    Task.shift.flatMap(_ => this)

  /** Returns a new task that will execute the source with a different
    * [[monix.execution.ExecutionModel ExecutionModel]].
    *
    * This allows fine-tuning the options injected by the scheduler
    * locally. Example:
    *
    * {{{
    *   import monix.execution.ExecutionModel.AlwaysAsyncExecution
    *   Task(1 + 1).executeWithModel(AlwaysAsyncExecution)
    * }}}
    *
    * @param em is the
    *        [[monix.execution.ExecutionModel ExecutionModel]]
    *        with which the source will get evaluated on `runAsync`
    */
  final def executeWithModel(em: ExecutionModel): Task[A] =
    TaskExecuteWithModel(this, em)

  /** Returns a new task that will execute the source with a different
    * set of [[Task.Options Options]].
    *
    * This allows fine-tuning the default options. Example:
    *
    * {{{
    *   Task(1 + 1).executeWithOptions(_.enableAutoCancelableRunLoops)
    * }}}
    *
    * @param f is a function that takes the source's current set of
    *        [[Task.Options options]] and returns a modified set of
    *        options that will be used to execute the source
    *        upon `runAsync`
    */
  final def executeWithOptions(f: Options => Options): Task[A] =
    TaskExecuteWithOptions(this, f)

  /** Returns a failed projection of this task.
    *
    * The failed projection is a `Task` holding a value of type `Throwable`,
    * emitting the error yielded by the source, in case the source fails,
    * otherwise if the source succeeds the result will fail with a
    * `NoSuchElementException`.
    */
  final def failed: Task[Throwable] =
    Task.FlatMap(this, Task.Failed)

  /** Creates a new Task by applying a function to the successful result
    * of the source Task, and returns a task equivalent to the result
    * of the function.
    */
  final def flatMap[B](f: A => Task[B]): Task[B] =
    FlatMap(this, f)

  /** Given a source Task that emits another Task, this function
    * flattens the result, returning a Task equivalent to the emitted
    * Task by the source.
    */
  final def flatten[B](implicit ev: A <:< Task[B]): Task[B] =
    flatMap(a => a)

  /** Returns a new task that upon evaluation will execute the given
    * function for the generated element, transforming the source into
    * a `Task[Unit]`.
    *
    * Similar in spirit with normal [[foreach]], but lazy, as
    * obviously nothing gets executed at this point.
    */
  final def foreachL(f: A => Unit): Task[Unit] =
    this.map { a =>
      f(a); ()
    }

  /** Triggers the evaluation of the source, executing the given
    * function for the generated element.
    *
    * The application of this function has strict behavior, as the
    * task is immediately executed.
    *
    * Exceptions in `f` are reported using provided (implicit) Scheduler
    */
  @UnsafeBecauseImpure
  final def foreach(f: A => Unit)(implicit s: Scheduler): Unit =
    runToFuture.foreach(f)

  /** Returns a new `Task` that repeatedly executes the source as long
    * as it continues to succeed. It never produces a terminal value.
    *
    * Example:
    *
    * {{{
    *   import scala.concurrent.duration._
    *
    *   Task.eval(println("Tick!"))
    *     .delayExecution(1.second)
    *     .loopForever
    * }}}
    *
    */
  final def loopForever: Task[Nothing] =
    flatMap(_ => this.loopForever)

  /** Start asynchronous execution of the source suspended in the `Task` context,
    * running it in the background and discarding the result.
    *
    * Similar to [[start]] after mapping result to Unit. Below law holds:
    *
    * `task.startAndForget <-> task.start.map(_ => ())`
    *
    */
  final def startAndForget: Task[Unit] =
    TaskStartAndForget(this)

  /** Returns a new `Task` in which `f` is scheduled to be run on
    * completion. This would typically be used to release any
    * resources acquired by this `Task`.
    *
    * The returned `Task` completes when both the source and the task
    * returned by `f` complete.
    *
    * NOTE: The given function is only called when the task is
    * complete.  However the function does not get called if the task
    * gets canceled.  Cancellation is a process that's concurrent with
    * the execution of a task and hence needs special handling.
    *
    * See [[doOnCancel]] for specifying a callback to call on
    * canceling a task.
    */
  final def doOnFinish(f: Option[Throwable] => Task[Unit]): Task[A] =
    this.guaranteeCase {
      case ExitCase.Completed => f(None)
      case ExitCase.Canceled => Task.unit
      case ExitCase.Error(e) => f(Some(e))
    }

  /** Returns a new `Task` that will mirror the source, but that will
    * execute the given `callback` if the task gets canceled before
    * completion.
    *
    * This only works for premature cancellation. See [[doOnFinish]]
    * for triggering callbacks when the source finishes.
    *
    * @param callback is the callback to execute if the task gets
    *        canceled prematurely
    */
  final def doOnCancel(callback: Task[Unit]): Task[A] =
    TaskDoOnCancel(this, callback)

  /** Creates a new [[Task]] that will expose any triggered error from
    * the source.
    */
  final def materialize: Task[Try[A]] =
    FlatMap(this, MaterializeTask.asInstanceOf[A => Task[Try[A]]])

  /** Dematerializes the source's result from a `Try`. */
  final def dematerialize[B](implicit ev: A <:< Try[B]): Task[B] =
    this.asInstanceOf[Task[Try[B]]].flatMap(fromTry)

  /** Returns a new task that mirrors the source task for normal termination,
    * but that triggers the given error on cancellation.
    *
    * Normally tasks that are cancelled become non-terminating.
    * Here's an example of a cancelable task:
    *
    * {{{
    *   import monix.execution.Scheduler.Implicits.global
    *   import scala.concurrent.duration._
    *
    *   val tenSecs = Task.sleep(10.seconds)
    *   val task1 = tenSecs.start.flatMap { fa =>
    *     // Triggering pure cancellation, then trying to get its result
    *     fa.cancel.flatMap(_ => tenSecs)
    *   }
    *
    *   task1.timeout(10.seconds).runToFuture
    *   //=> throws TimeoutException
    * }}}
    *
    * In general you can expect cancelable tasks to become non-terminating on
    * cancellation.
    *
    * This `onCancelRaiseError` operator transforms a task that would yield
    * [[Task.never]] on cancellation into one that yields [[Task.raiseError]].
    *
    * Example:
    * {{{
    *   import java.util.concurrent.CancellationException
    *
    *   val anotherTenSecs = Task.sleep(10.seconds)
    *     .onCancelRaiseError(new CancellationException)
    *
    *   val task2 = anotherTenSecs.start.flatMap { fa =>
    *     // Triggering pure cancellation, then trying to get its result
    *     fa.cancel.flatMap(_ => anotherTenSecs)
    *   }
    *
    *   task2.runToFuture
    *   // => CancellationException
    * }}}
    */
  final def onCancelRaiseError(e: Throwable): Task[A] =
    TaskCancellation.raiseError(this, e)

  /** Creates a new task that will try recovering from an error by
    * matching it with another task using the given partial function.
    *
    * See [[onErrorHandleWith]] for the version that takes a total function.
    */
  final def onErrorRecoverWith[B >: A](pf: PartialFunction[Throwable, Task[B]]): Task[B] =
    onErrorHandleWith(ex => pf.applyOrElse(ex, raiseConstructor))

  /** Creates a new task that will handle any matching throwable that
    * this task might emit by executing another task.
    *
    * See [[onErrorRecoverWith]] for the version that takes a partial function.
    */
  final def onErrorHandleWith[B >: A](f: Throwable => Task[B]): Task[B] =
    FlatMap(this, new StackFrame.ErrorHandler(f, nowConstructor))

  /** Creates a new task that in case of error will fallback to the
    * given backup task.
    */
  final def onErrorFallbackTo[B >: A](that: Task[B]): Task[B] =
    onErrorHandleWith(_ => that)

  /** Given a predicate function, keep retrying the
    * task until the function returns true.
    */
  final def restartUntil(p: A => Boolean): Task[A] =
    this.flatMap(a => if (p(a)) now(a) else this.restartUntil(p))

  /** Returns a new `Task` that applies the mapping function to
    * the element emitted by the source.
    *
    * Can be used for specifying a (lazy) transformation to the result
    * of the source.
    *
    * This equivalence with [[flatMap]] always holds:
    *
    * `fa.map(f) <-> fa.flatMap(x => Task.pure(f(x)))`
    */
  final def map[B](f: A => B): Task[B] =
    this match {
      case Map(source, g, index) =>
        // Allowed to do a fixed number of map operations fused before
        // resetting the counter in order to avoid stack overflows;
        // See `monix.execution.internal.Platform` for details.
        if (index != fusionMaxStackDepth) Map(source, g.andThen(f), index + 1)
        else Map(this, f, 0)
      case _ =>
        Map(this, f, 0)
    }

  /** Creates a new task that in case of error will retry executing the
    * source again and again, until it succeeds.
    *
    * In case of continuous failure the total number of executions
    * will be `maxRetries + 1`.
    */
  final def onErrorRestart(maxRetries: Long): Task[A] =
    this.onErrorHandleWith { ex =>
      if (maxRetries > 0) this.onErrorRestart(maxRetries - 1)
      else raiseError(ex)
    }

  /** Creates a new task that in case of error will retry executing the
    * source again and again, until it succeeds, or until the given
    * predicate returns `false`.
    *
    * In this sample we retry for as long as the exception is a `TimeoutException`:
    * {{{
    *   import scala.concurrent.TimeoutException
    *
    *   Task("some long call that may timeout").onErrorRestartIf {
    *     case _: TimeoutException => true
    *     case _ => false
    *   }
    * }}}
    *
    * @param p is the predicate that is executed if an error is thrown and
    *        that keeps restarting the source for as long as it returns `true`
    */
  final def onErrorRestartIf(p: Throwable => Boolean): Task[A] =
    this.onErrorHandleWith(ex => if (p(ex)) this.onErrorRestartIf(p) else raiseError(ex))

  /** On error restarts the source with a customizable restart loop.
    *
    * This operation keeps an internal `state`, with a start value, an internal
    * state that gets evolved and based on which the next step gets decided,
    * e.g. should it restart, maybe with a delay, or should it give up and
    * re-throw the current error.
    *
    * Example that implements a simple retry policy that retries for a maximum
    * of 10 times before giving up; also introduce a 1 second delay before
    * each retry is executed:
    *
    * {{{
    *   import scala.util.Random
    *   import scala.concurrent.duration._
    *
    *   val task = Task {
    *     if (Random.nextInt(20) > 10)
    *       throw new RuntimeException("boo")
    *     else 78
    *   }
    *
    *   task.onErrorRestartLoop(10) { (err, maxRetries, retry) =>
    *     if (maxRetries > 0)
    *       // Next retry please; but do a 1 second delay
    *       retry(maxRetries - 1).delayExecution(1.second)
    *     else
    *       // No retries left, rethrow the error
    *       Task.raiseError(err)
    *   }
    * }}}
    *
    * A more complex exponential back-off sample:
    *
    * {{{
    *   import scala.concurrent.duration._
    *
    *   // Keeps the current state, indicating the restart delay and the
    *   // maximum number of retries left
    *   final case class Backoff(maxRetries: Int, delay: FiniteDuration)
    *
    *   // Restarts for a maximum of 10 times, with an initial delay of 1 second,
    *   // a delay that keeps being multiplied by 2
    *   task.onErrorRestartLoop(Backoff(10, 1.second)) { (err, state, retry) =>
    *     val Backoff(maxRetries, delay) = state
    *     if (maxRetries > 0)
    *       retry(Backoff(maxRetries - 1, delay * 2)).delayExecution(delay)
    *     else
    *       // No retries left, rethrow the error
    *       Task.raiseError(err)
    *   }
    * }}}
    *
    * The given function injects the following parameters:
    *
    *  1. `error` reference that was thrown
    *  2. the current `state`, based on which a decision for the retry is made
    *  3. `retry: S => Task[B]` function that schedules the next retry
    *
    * @param initial is the initial state used to determine the next on error
    *        retry cycle
    * @param f is a function that injects the current error, state, a
    *        function that can signal a retry is to be made and returns
    *        the next task
    */
  final def onErrorRestartLoop[S, B >: A](initial: S)(f: (Throwable, S, S => Task[B]) => Task[B]): Task[B] =
    onErrorHandleWith(err => f(err, initial, state => (this: Task[B]).onErrorRestartLoop(state)(f)))

  /** Creates a new task that will handle any matching throwable that
    * this task might emit.
    *
    * See [[onErrorRecover]] for the version that takes a partial function.
    */
  final def onErrorHandle[U >: A](f: Throwable => U): Task[U] =
    onErrorHandleWith(f.andThen(nowConstructor))

  /** Creates a new task that on error will try to map the error
    * to another value using the provided partial function.
    *
    * See [[onErrorHandle]] for the version that takes a total function.
    */
  final def onErrorRecover[U >: A](pf: PartialFunction[Throwable, U]): Task[U] =
    onErrorRecoverWith(pf.andThen(nowConstructor))

  /** Start execution of the source suspended in the `Task` context.
    *
    * This can be used for non-deterministic / concurrent execution.
    * The following code is more or less equivalent with
    * [[Task.parMap2]] (minus the behavior on error handling and
    * cancellation):
    *
    * {{{
    *   def par2[A, B](ta: Task[A], tb: Task[B]): Task[(A, B)] =
    *     for {
    *       fa <- ta.start
    *       fb <- tb.start
    *        a <- fa.join
    *        b <- fb.join
    *     } yield (a, b)
    * }}}
    *
    * Note in such a case usage of [[Task.parMap2 parMap2]]
    * (and [[Task.parMap3 parMap3]], etc.) is still recommended
    * because of behavior on error and cancellation — consider that
    * in the example above, if the first task finishes in error,
    * the second task doesn't get cancelled.
    *
    * This operation forces an asynchronous boundary before execution
    */
  final def start: Task[Fiber[A @uV]] =
    TaskStart.forked(this)

  /** Generic conversion of `Task` to any data type for which there's
    * a [[TaskLift]] implementation available.
    *
    * Supported data types:
    *
    *  - [[https://typelevel.org/cats-effect/datatypes/io.html cats.effect.IO]]
    *  - any data type implementing [[https://typelevel.org/cats-effect/typeclasses/concurrent.html cats.effect.Concurrent]]
    *  - any data type implementing [[https://typelevel.org/cats-effect/typeclasses/async.html cats.effect.Async]]
    *  - any data type implementing [[https://typelevel.org/cats-effect/typeclasses/liftio.html cats.effect.LiftIO]]
    *  - `monix.reactive.Observable`
    *  - `monix.tail.Iterant`
    *
    * This conversion guarantees:
    *
    *  - referential transparency
    *  - similar runtime characteristics (e.g. if the source doesn't
    *    block threads on evaluation, then the result shouldn't block
    *    threads either)
    *  - interruptibility, if the target data type is cancelable
    *
    * Sample:
    *
    * {{{
    *   import cats.effect.IO
    *   import monix.execution.Scheduler.Implicits.global
    *   import scala.concurrent.duration._
    *
    *   Task(1 + 1)
    *     .delayExecution(5.seconds)
    *     .to[IO]
    * }}}
    */
  final def to[F[_]](implicit F: TaskLift[F]): F[A @uV] =
    F(this)

  /** Converts the source `Task` to any data type that implements
    * [[https://typelevel.org/cats-effect/typeclasses/concurrent.html Concurrent]].
    *
    * Example:
    *
    * {{{
    *   import cats.effect.IO
    *   import monix.execution.Scheduler.Implicits.global
    *   import scala.concurrent.duration._
    *
    *   Task.eval(println("Hello!"))
    *     .delayExecution(5.seconds)
    *     .to[IO]
    * }}}
    *
    * A [[https://typelevel.org/cats-effect/typeclasses/concurrent-effect.html ConcurrentEffect]]
    * instance for `Task` is also needed in scope,
    * which might need a [[monix.execution.Scheduler Scheduler]] to
    * be available. Such a requirement is needed because the `Task`
    * has to be evaluated in order to be converted.
    *
    * NOTE: the resulting value is cancelable, via usage of
    * `cats.effect.Concurrent`.
    *
    * @see [[to]] that is able to convert to any data type that has
    *      a [[TaskLift]] implementation
    *
    * @see [[toAsync]] that is able to convert to non-cancelable values via the
    *       [[https://typelevel.org/cats-effect/typeclasses/async.html Async]]
    *       type class.
    *
    * @param F is the `cats.effect.Concurrent` instance required in
    *        order to perform the conversion
    *
    * @param eff is the `ConcurrentEffect[Task]` instance needed to
    *        evaluate tasks; when evaluating tasks, this is the pure
    *        alternative to demanding a `Scheduler`
    */
  final def toConcurrent[F[_]](implicit F: Concurrent[F], eff: ConcurrentEffect[Task]): F[A @uV] =
    TaskConversions.toConcurrent(this)(F, eff)

  /** Converts the source `Task` to any data type that implements
    * [[https://typelevel.org/cats-effect/typeclasses/async.html Async]].
    *
    * Example:
    *
    * {{{
    *   import cats.effect.IO
    *   import monix.execution.Scheduler.Implicits.global
    *   import scala.concurrent.duration._
    *
    *   Task.eval(println("Hello!"))
    *     .delayExecution(5.seconds)
    *     .toAsync[IO]
    * }}}
    *
    * An `Effect[Task]` instance is needed in scope,
    * which might need a [[monix.execution.Scheduler Scheduler]] to
    * be available. Such a requirement is needed because the `Task`
    * has to be evaluated in order to be converted.
    *
    * NOTE: the resulting instance will NOT be cancelable, as in
    * Task's cancelation token doesn't get carried over. This is
    * implicit in the usage of `cats.effect.Async` type class.
    * In the example above what this means is that the task will
    * still print `"Hello!"` after 5 seconds, even if the resulting
    * task gets cancelled.
    *
    * @see [[to]] that is able to convert to any data type that has
    *      a [[TaskLift]] implementation
    *
    * @see [[toConcurrent]] that is able to convert to cancelable values via the
    *      [[https://typelevel.org/cats-effect/typeclasses/concurrent.html Concurrent]]
    *      type class.
    *
    * @param F is the `cats.effect.Async` instance required in
    *        order to perform the conversion
    *
    * @param eff is the `Effect[Task]` instance needed to
    *        evaluate tasks; when evaluating tasks, this is the pure
    *        alternative to demanding a `Scheduler`
    */
  final def toAsync[F[_]](implicit F: Async[F], eff: Effect[Task]): F[A @uV] =
    TaskConversions.toAsync(this)(F, eff)

  /** Converts a [[Task]] to an `org.reactivestreams.Publisher` that
    * emits a single item on success, or just the error on failure.
    *
    * See [[http://www.reactive-streams.org/ reactive-streams.org]] for the
    * Reactive Streams specification.
    */
  final def toReactivePublisher(implicit s: Scheduler): org.reactivestreams.Publisher[A @uV] =
    TaskToReactivePublisher[A](this)(s)

  /** Returns a Task that mirrors the source Task but that triggers a
    * `TimeoutException` in case the given duration passes without the
    * task emitting any item.
    */
  final def timeout(after: FiniteDuration): Task[A] =
    timeoutWith(after, new TimeoutException(s"Task timed-out after $after of inactivity"))

  /** Returns a Task that mirrors the source Task but that triggers a
    * specified `Exception` in case the given duration passes
    * without the task emitting any item.
    * @param exception The `Exception` to throw after given duration
    *                  passes
    */
  final def timeoutWith(after: FiniteDuration, exception: Exception): Task[A] =
    timeoutTo(after, raiseError(exception))

  /** Returns a Task that mirrors the source Task but switches to the
    * given backup Task in case the given duration passes without the
    * source emitting any item.
    */
  final def timeoutTo[B >: A](after: FiniteDuration, backup: Task[B]): Task[B] =
    timeoutToL(now(after), backup)

  /** Returns a Task that mirrors the source Task but that triggers a
    * `TimeoutException` in case the given duration passes without the
    * task emitting any item.
    *
    * Useful when timeout is variable, e.g. when task is running in a loop
    * with deadline semantics.
    *
    * Example:
    * {{{
    *   import monix.execution.Scheduler.Implicits.global
    *   import scala.concurrent.duration._
    *
    *   val deadline = 10.seconds.fromNow
    *
    *   val singleCallTimeout = 2.seconds
    *
    *   // re-evaluate deadline time on every request
    *   val actualTimeout = Task(singleCallTimeout.min(deadline.timeLeft))
    *
    *   // expensive remote call
    *   def call(): Unit = ()
    *
    *   val remoteCall = Task(call())
    *     .timeoutToL(actualTimeout, Task.unit)
    *     .onErrorRestart(100)
    *     .timeout(deadline.time)
    * }}}
    */
  final def timeoutL(after: Task[FiniteDuration]): Task[A] =
    timeoutToL(
      after,
      raiseError(new TimeoutException(s"Task timed-out after $after of inactivity"))
    )

  /** Returns a Task that mirrors the source Task but switches to the
    * given backup Task in case the given duration passes without the
    * source emitting any item.
    *
    * Useful when timeout is variable, e.g. when task is running in a loop
    * with deadline semantics.
    *
    * Example:
    * {{{
    *   import monix.execution.Scheduler.Implicits.global
    *   import scala.concurrent.duration._
    *
    *   val deadline = 10.seconds.fromNow
    *
    *   val singleCallTimeout = 2.seconds
    *
    *   // re-evaluate deadline time on every request
    *   val actualTimeout = Task(singleCallTimeout.min(deadline.timeLeft))
    *
    *   // expensive remote call
    *   def call(): Unit = ()
    *
    *   val remoteCall = Task(call())
    *     .timeoutL(actualTimeout)
    *     .onErrorRestart(100)
    *     .timeout(deadline.time)
    * }}}
    * Note that this method respects the timeout task evaluation duration,
    * e.g. if it took 3 seconds to evaluate `after`
    * to a value of `5 seconds`, then this task will timeout
    * in exactly 5 seconds from the moment computation started,
    * which means in 2 seconds after the timeout task has been evaluated.
    *
    **/
  final def timeoutToL[B >: A](after: Task[FiniteDuration], backup: Task[B]): Task[B] = {
    val timeoutTask: Task[Unit] =
      after.timed.flatMap {
        case (took, need) =>
          val left = need - took
          if (left.length <= 0) {
            Task.unit
          } else {
            Task.sleep(left)
          }
      }

    Task.race(this, timeoutTask).flatMap {
      case Left(a) =>
        Task.now(a)
      case Right(_) =>
        backup
    }
  }

  /** Returns a string representation of this task meant for
    * debugging purposes only.
    */
  override def toString: String = this match {
    case Now(a) => s"Task.Now($a)"
    case Error(e) => s"Task.Error($e)"
    case _ =>
      val n = this.getClass.getName.replaceFirst("^monix\\.eval\\.Task[$.]", "")
      s"Task.$n$$${System.identityHashCode(this)}"
  }

  /** Returns a new value that transforms the result of the source,
    * given the `recover` or `map` functions, which get executed depending
    * on whether the result is successful or if it ends in error.
    *
    * This is an optimization on usage of [[attempt]] and [[map]],
    * this equivalence being true:
    *
    * `task.redeem(recover, map) <-> task.attempt.map(_.fold(recover, map))`
    *
    * Usage of `redeem` subsumes [[onErrorHandle]] because:
    *
    * `task.redeem(fe, id) <-> task.onErrorHandle(fe)`
    *
    * @param recover is a function used for error recover in case the
    *        source ends in error
    * @param map is a function used for mapping the result of the source
    *        in case it ends in success
    */
  def redeem[B](recover: Throwable => B, map: A => B): Task[B] =
    Task.FlatMap(this, new Task.Redeem(recover, map))

  /** Returns a new value that transforms the result of the source,
    * given the `recover` or `bind` functions, which get executed depending
    * on whether the result is successful or if it ends in error.
    *
    * This is an optimization on usage of [[attempt]] and [[flatMap]],
    * this equivalence being available:
    *
    * `task.redeemWith(recover, bind) <-> task.attempt.flatMap(_.fold(recover, bind))`
    *
    * Usage of `redeemWith` subsumes [[onErrorHandleWith]] because:
    *
    * `task.redeemWith(fe, F.pure) <-> task.onErrorHandleWith(fe)`
    *
    * Usage of `redeemWith` also subsumes [[flatMap]] because:
    *
    * `task.redeemWith(Task.raiseError, fs) <-> task.flatMap(fs)`
    *
    * @param recover is the function that gets called to recover the source
    *        in case of error
    * @param bind is the function that gets to transform the source
    *        in case of success
    */
  def redeemWith[B](recover: Throwable => Task[B], bind: A => Task[B]): Task[B] =
    Task.FlatMap(this, new StackFrame.RedeemWith(recover, bind))

  /** Makes the source `Task` uninterruptible such that a `cancel` signal
    * (e.g. [[Fiber.cancel]]) has no effect.
    *
    * {{{
    *   import monix.execution.Scheduler.Implicits.global
    *   import scala.concurrent.duration._
    *
    *   val uncancelable = Task
    *     .eval(println("Hello!"))
    *     .delayExecution(10.seconds)
    *     .uncancelable
    *     .runToFuture
    *
    *   // No longer works
    *   uncancelable.cancel()
    *
    *   // After 10 seconds
    *   // => Hello!
    * }}}
    */
  final def uncancelable: Task[A] =
    TaskCancellation.uncancelable(this)

  /** Times the `Task` execution and returns its duration and the computed value.
    *
    * Basic usage example:
    *
    * {{{
    *   for {
    *     r <- Task(1 + 1).timed
    *     (duration, value) = r
    *     _ <- Task(println("executed in " + duration.toMillis + " ms"))
    *   } yield value
    * }}}
    */
  final def timed: Task[(FiniteDuration, A)] =
    for {
      start <- Task.clock.monotonic(NANOSECONDS)
      a     <- this
      end   <- Task.clock.monotonic(NANOSECONDS)
    } yield (FiniteDuration(end - start, NANOSECONDS), a)

  /** Returns this task mapped to unit
    */
  final def void: Task[Unit] =
    this.map(_ => ())
}

/** Builders for [[Task]].
  *
  * @define registerParamDesc is a function that will be called when
  *         this `Task` is executed, receiving a callback as a
  *         parameter, a callback that the user is supposed to call in
  *         order to signal the desired outcome of this `Task`. This
  *         function also receives a [[monix.execution.Scheduler Scheduler]]
  *         that can be used for managing asynchronous boundaries, a
  *         scheduler being nothing more than an evolved `ExecutionContext`.
  *
  * @define shiftDesc For example we can introduce an
  *         asynchronous boundary in the `flatMap` chain before a
  *         certain task, this being literally the implementation of
  *         [[Task.executeAsync executeAsync]]:
  *
  *         {{{
  *           val task = Task.eval(35)
  *
  *           Task.shift.flatMap(_ => task)
  *         }}}
  *
  *         And this can also be described with `*>` from Cats:
  *
  *         {{{
  *           import cats.syntax.all._
  *
  *           Task.shift *> task
  *         }}}
  *
  *         Or we can specify an asynchronous boundary ''after''
  *         the evaluation of a certain task, this being literally
  *         the implementation of
  *         [[Task!.asyncBoundary:monix\.eval\.Task[A]* .asyncBoundary]]:
  *
  *         {{{
  *           task.flatMap(a => Task.shift.map(_ => a))
  *         }}}
  *
  *         And again we can also describe this with `<*`
  *         from Cats:
  *
  *         {{{
  *           task <* Task.shift
  *         }}}
  *
  * @define parallelismNote NOTE: the tasks get forked automatically so there's
  *         no need to force asynchronous execution for immediate tasks,
  *         parallelism being guaranteed when multi-threading is available!
  *
  *         All specified tasks get evaluated in parallel, regardless of their
  *         execution model ([[Task.eval]] vs [[Task.evalAsync]] doesn't matter).
  *         Also the implementation tries to be smart about detecting forked
  *         tasks so it can eliminate extraneous forks for the very obvious
  *         cases.
  *
  * @define parallelismAdvice ADVICE: In a real life scenario the tasks should
  *         be expensive in order to warrant parallel execution. Parallelism
  *         doesn't magically speed up the code - it's usually fine for I/O-bound
  *         tasks, however for CPU-bound tasks it can make things worse.
  *         Performance improvements need to be verified.
  */
object Task extends TaskInstancesLevel1 {
  /** Lifts the given thunk in the `Task` context, processing it synchronously
    * when the task gets evaluated.
    *
    * This is an alias for:
    *
    * {{{
    *   val thunk = () => 42
    *   Task.eval(thunk())
    * }}}
    *
    * WARN: behavior of `Task.apply` has changed since 3.0.0-RC2.
    * Before the change (during Monix 2.x series), this operation was forcing
    * a fork, being equivalent to the new [[Task.evalAsync]].
    *
    * Switch to [[Task.evalAsync]] if you wish the old behavior, or combine
    * [[Task.eval]] with [[Task.executeAsync]].
    */
  def apply[A](a: => A): Task[A] =
    eval(a)

  /** Returns a `Task` that on execution is always successful, emitting
    * the given strict value.
    */
  def now[A](a: A): Task[A] =
    Task.Now(a)

  /** Lifts a value into the task context. Alias for [[now]]. */
  def pure[A](a: A): Task[A] = now(a)

  /** Returns a task that on execution is always finishing in error
    * emitting the specified exception.
    */
  def raiseError[A](ex: Throwable): Task[A] =
    Error(ex)

  /** Promote a non-strict value representing a Task to a Task of the
    * same type.
    */
  def defer[A](fa: => Task[A]): Task[A] =
    Suspend(fa _)

  /** Defers the creation of a `Task` by using the provided
    * function, which has the ability to inject a needed
    * [[monix.execution.Scheduler Scheduler]].
    *
    * Example:
    * {{{
    *   import scala.concurrent.duration.MILLISECONDS
    *
    *   def measureLatency[A](source: Task[A]): Task[(A, Long)] =
    *     Task.deferAction { implicit s =>
    *       // We have our Scheduler, which can inject time, we
    *       // can use it for side-effectful operations
    *       val start = s.clockRealTime(MILLISECONDS)
    *
    *       source.map { a =>
    *         val finish = s.clockRealTime(MILLISECONDS)
    *         (a, finish - start)
    *       }
    *     }
    * }}}
    *
    * @param f is the function that's going to be called when the
    *        resulting `Task` gets evaluated
    */
  def deferAction[A](f: Scheduler => Task[A]): Task[A] =
    TaskDeferAction(f)

  /** Promote a non-strict Scala `Future` to a `Task` of the same type.
    *
    * The equivalent of doing:
    * {{{
    *   import scala.concurrent.Future
    *   def mkFuture = Future.successful(27)
    *
    *   Task.defer(Task.fromFuture(mkFuture))
    * }}}
    */
  def deferFuture[A](fa: => Future[A]): Task[A] =
    defer(fromFuture(fa))

  /** Wraps calls that generate `Future` results into [[Task]], provided
    * a callback with an injected [[monix.execution.Scheduler Scheduler]]
    * to act as the necessary `ExecutionContext`.
    *
    * This builder helps with wrapping `Future`-enabled APIs that need
    * an implicit `ExecutionContext` to work. Consider this example:
    *
    * {{{
    *   import scala.concurrent.{ExecutionContext, Future}
    *
    *   def sumFuture(list: Seq[Int])(implicit ec: ExecutionContext): Future[Int] =
    *     Future(list.sum)
    * }}}
    *
    * We'd like to wrap this function into one that returns a lazy
    * `Task` that evaluates this sum every time it is called, because
    * that's how tasks work best. However in order to invoke this
    * function an `ExecutionContext` is needed:
    *
    * {{{
    *   def sumTask(list: Seq[Int])(implicit ec: ExecutionContext): Task[Int] =
    *     Task.deferFuture(sumFuture(list))
    * }}}
    *
    * But this is not only superfluous, but against the best practices
    * of using `Task`. The difference is that `Task` takes a
    * [[monix.execution.Scheduler Scheduler]] (inheriting from
    * `ExecutionContext`) only when [[Task.runAsync runAsync]] happens.
    * But with `deferFutureAction` we get to have an injected
    * `Scheduler` in the passed callback:
    *
    * {{{
    *   def sumTask2(list: Seq[Int]): Task[Int] =
    *     Task.deferFutureAction { implicit scheduler =>
    *       sumFuture(list)
    *     }
    * }}}
    *
    * @param f is the function that's going to be executed when the task
    *        gets evaluated, generating the wrapped `Future`
    */
  def deferFutureAction[A](f: Scheduler => Future[A]): Task[A] =
    TaskFromFuture.deferAction(f)

  /** Alias for [[defer]]. */
  def suspend[A](fa: => Task[A]): Task[A] =
    Suspend(fa _)

  /** Promote a non-strict value to a Task that is memoized on the first
    * evaluation, the result being then available on subsequent evaluations.
    */
  def evalOnce[A](a: => A): Task[A] = {
    val coeval = Coeval.evalOnce(a)
    Eval(coeval)
  }

  /** Promote a non-strict value, a thunk, to a `Task`, catching exceptions
    * in the process.
    *
    * Note that since `Task` is not memoized or strict, this will recompute the
    * value each time the `Task` is executed, behaving like a function.
    *
    * @param a is the thunk to process on evaluation
    */
  def eval[A](a: => A): Task[A] =
    Eval(a _)

  /** Lifts a non-strict value, a thunk, to a `Task` that will trigger a logical
    * fork before evaluation.
    *
    * Like [[eval]], but the provided `thunk` will not be evaluated immediately.
    * Equivalence:
    *
    * `Task.evalAsync(a) <-> Task.eval(a).executeAsync`
    *
    * @param a is the thunk to process on evaluation
    */
  def evalAsync[A](a: => A): Task[A] =
    TaskEvalAsync(a _)

  /** Alias for [[eval]]. */
  def delay[A](a: => A): Task[A] = eval(a)

  /** A [[Task]] instance that upon evaluation will never complete. */
  def never[A]: Task[A] = neverRef

  /** Converts to [[Task]] from any `F[_]` for which there exists
    * a [[TaskLike]] implementation.
    *
    * Supported types includes, but is not necessarily limited to:
    *
    *  - [[https://typelevel.org/cats/datatypes/eval.html cats.Eval]]
    *  - [[https://typelevel.org/cats-effect/datatypes/io.html cats.effect.IO]]
    *  - [[https://typelevel.org/cats-effect/datatypes/syncio.html cats.effect.SyncIO]]
    *  - [[https://typelevel.org/cats-effect/typeclasses/effect.html cats.effect.Effect (Async)]]
    *  - [[https://typelevel.org/cats-effect/typeclasses/concurrent-effect.html cats.effect.ConcurrentEffect]]
    *  - [[monix.eval.Coeval]]
    *  - [[scala.Either]]
    *  - [[scala.util.Try]]
    *  - [[scala.concurrent.Future]]
    */
  def from[F[_], A](fa: F[A])(implicit F: TaskLike[F]): Task[A] =
    F(fa)

  /** Builds a [[Task]] instance out of any data type that implements
    * [[https://typelevel.org/cats-effect/typeclasses/concurrent.html Concurrent]] and
    * [[https://typelevel.org/cats-effect/typeclasses/concurrent-effect.html ConcurrentEffect]].
    *
    * Example:
    *
    * {{{
    *   import cats.effect._
    *   import cats.syntax.all._
    *   import monix.execution.Scheduler.Implicits.global
    *   import scala.concurrent.duration._
    *
    *   implicit val timer = IO.timer(global)
    *
    *   val io = IO.sleep(5.seconds) *> IO(println("Hello!"))
    *
    *   // Resulting task is cancelable
    *   val task: Task[Unit] = Task.fromEffect(io)
    * }}}
    *
    * Cancellation / finalization behavior is carried over, so the
    * resulting task can be safely cancelled.
    *
    * @see [[Task.liftToConcurrent]] for its dual
    *
    * @see [[Task.fromEffect]] for a version that works with simpler,
    *      non-cancelable `Async` data types
    *
    * @see [[Task.from]] for a more generic version that works with
    *      any [[TaskLike]] data type
    *
    * @param F is the `cats.effect.Effect` type class instance necessary
    *        for converting to `Task`; this instance can also be a
    *        `cats.effect.Concurrent`, in which case the resulting
    *        `Task` value is cancelable if the source is
    */
  def fromConcurrentEffect[F[_], A](fa: F[A])(implicit F: ConcurrentEffect[F]): Task[A] =
    TaskConversions.fromConcurrentEffect(fa)(F)

  /** Builds a [[Task]] instance out of any data type that implements
    * [[https://typelevel.org/cats-effect/typeclasses/async.html Async]] and
    * [[https://typelevel.org/cats-effect/typeclasses/effect.html Effect]].
    *
    * Example:
    *
    * {{{
    *   import cats.effect._
    *
    *   val io = IO(println("Hello!"))
    *
    *   val task: Task[Unit] = Task.fromEffect(io)
    * }}}
    *
    * WARNING: the resulting task might not carry the source's
    * cancelation behavior if the source is cancelable!
    * This is implicit in the usage of `Effect`.
    *
    * @see [[Task.fromConcurrentEffect]] for a version that can use
    *      [[https://typelevel.org/cats-effect/typeclasses/concurrent.html Concurrent]]
    *      for converting cancelable tasks.
    *
    * @see [[Task.from]] for a more generic version that works with
    *      any [[TaskLike]] data type
    *
    * @see [[Task.liftToAsync]] for its dual
    *
    * @param F is the `cats.effect.Effect` type class instance necessary
    *        for converting to `Task`; this instance can also be a
    *        `cats.effect.Concurrent`, in which case the resulting
    *        `Task` value is cancelable if the source is
    */
  def fromEffect[F[_], A](fa: F[A])(implicit F: Effect[F]): Task[A] =
    TaskConversions.fromEffect(fa)

  /** Builds a [[Task]] instance out of a Scala `Try`. */
  def fromTry[A](a: Try[A]): Task[A] =
    a match {
      case Success(v) => Now(v)
      case Failure(ex) => Error(ex)
    }

  /** Builds a [[Task]] instance out of a Scala `Either`. */
  def fromEither[E <: Throwable, A](a: Either[E, A]): Task[A] =
    a match {
      case Right(v) => Now(v)
      case Left(ex) => Error(ex)
    }

  /** Builds a [[Task]] instance out of a Scala `Either`. */
  def fromEither[E, A](f: E => Throwable)(a: Either[E, A]): Task[A] =
    a match {
      case Right(v) => Now(v)
      case Left(ex) => Error(f(ex))
    }

  /** Keeps calling `f` until it returns a `Right` result.
    *
    * Based on Phil Freeman's
    * [[http://functorial.com/stack-safety-for-free/index.pdf Stack Safety for Free]].
    */
  def tailRecM[A, B](a: A)(f: A => Task[Either[A, B]]): Task[B] =
    Task.defer(f(a)).flatMap {
      case Left(continueA) => tailRecM(continueA)(f)
      case Right(b) => Task.now(b)
    }

  /** A `Task[Unit]` provided for convenience. */
  val unit: Task[Unit] = Now(())

  /**
    * Transforms a [[Coeval]] into a [[Task]].
    *
    * {{{
    *   Task.coeval(Coeval {
    *     println("Hello!")
    *   })
    * }}}
    */
  def coeval[A](value: Coeval[A]): Task[A] =
    value match {
      case Coeval.Now(a) => Task.Now(a)
      case Coeval.Error(e) => Task.Error(e)
      case Coeval.Always(f) => Task.Eval(f)
      case _ => Task.Eval(value)
    }

  /** Create a non-cancelable `Task` from an asynchronous computation,
    * which takes the form of a function with which we can register a
    * callback to execute upon completion.
    *
    * This operation is the implementation for `cats.effect.Async` and
    * is thus yielding non-cancelable tasks, being the simplified
    * version of [[Task.cancelable[A](register* Task.cancelable]].
    * This can be used to translate from a callback-based API to pure
    * `Task` values that cannot be canceled.
    *
    * See the the documentation for
    * [[https://typelevel.org/cats-effect/typeclasses/async.html cats.effect.Async]].
    *
    * For example, in case we wouldn't have [[Task.deferFuture]]
    * already defined, we could do this:
    *
    * {{{
    *   import scala.concurrent.{Future, ExecutionContext}
    *   import scala.util._
    *
    *   def deferFuture[A](f: => Future[A])(implicit ec: ExecutionContext): Task[A] =
    *     Task.async { cb =>
    *       // N.B. we could do `f.onComplete(cb)` directly ;-)
    *       f.onComplete {
    *         case Success(a) => cb.onSuccess(a)
    *         case Failure(e) => cb.onError(e)
    *       }
    *     }
    * }}}
    *
    * Note that this function needs an explicit `ExecutionContext` in order
    * to trigger `Future#complete`, however Monix's `Task` can inject
    * a [[monix.execution.Scheduler Scheduler]] for you, thus allowing you
    * to get rid of these pesky execution contexts being passed around explicitly.
    * See [[Task.async0]].
    *
    * CONTRACT for `register`:
    *
    *  - the provided function is executed when the `Task` will be evaluated
    *    (via `runAsync` or when its turn comes in the `flatMap` chain, not before)
    *  - the injected [[monix.execution.Callback Callback]] can be
    *    called at most once, either with a successful result, or with
    *    an error; calling it more than once is a contract violation
    *  - it can be assumed that the callback provides no protection when called
    *    multiple times, the behavior being undefined
    *
    * @see [[Task.async0]] for a variant that also injects a
    *      [[monix.execution.Scheduler Scheduler]] into the provided callback,
    *      useful for forking, or delaying tasks or managing async boundaries
    *
    * @see [[Task.cancelable[A](register* Task.cancelable]] and [[Task.cancelable0]]
    *      for creating cancelable tasks
    *
    * @see [[Task.create]] for the builder that does it all
    */
  def async[A](register: Callback[Throwable, A] => Unit): Task[A] =
    TaskCreate.async(register)

  /** Create a non-cancelable `Task` from an asynchronous computation,
    * which takes the form of a function with which we can register a
    * callback to execute upon completion, a function that also injects a
    * [[monix.execution.Scheduler Scheduler]] for managing async boundaries.
    *
    * This operation is the implementation for `cats.effect.Async` and
    * is thus yielding non-cancelable tasks, being the simplified
    * version of [[Task.cancelable0]]. It can be used to translate from a
    * callback-based API to pure `Task` values that cannot be canceled.
    *
    * See the the documentation for
    * [[https://typelevel.org/cats-effect/typeclasses/async.html cats.effect.Async]].
    *
    * For example, in case we wouldn't have [[Task.deferFuture]]
    * already defined, we could do this:
    *
    * {{{
    *   import scala.concurrent.Future
    *   import scala.util._
    *
    *   def deferFuture[A](f: => Future[A]): Task[A] =
    *     Task.async0 { (scheduler, cb) =>
    *       // We are being given an ExecutionContext ;-)
    *       implicit val ec = scheduler
    *
    *       // N.B. we could do `f.onComplete(cb)` directly ;-)
    *       f.onComplete {
    *         case Success(a) => cb.onSuccess(a)
    *         case Failure(e) => cb.onError(e)
    *       }
    *     }
    * }}}
    *
    * Note that this function doesn't need an implicit `ExecutionContext`.
    * Compared with usage of [[Task.async[A](register* Task.async]], this
    * function injects a [[monix.execution.Scheduler Scheduler]] for us to
    * use for managing async boundaries.
    *
    * CONTRACT for `register`:
    *
    *  - the provided function is executed when the `Task` will be evaluated
    *    (via `runAsync` or when its turn comes in the `flatMap` chain, not before)
    *  - the injected [[monix.execution.Callback]] can be called at
    *    most once, either with a successful result, or with an error;
    *    calling it more than once is a contract violation
    *  - it can be assumed that the callback provides no protection when called
    *    multiple times, the behavior being undefined
    *
    * NOTES on the naming:
    *
    *  - `async` comes from `cats.effect.Async#async`
    *  - the `0` suffix is about overloading the simpler
    *    [[Task.async[A](register* Task.async]] builder
    *
    * @see [[Task.async]] for a simpler variant that doesn't inject a
    *      `Scheduler`, in case you don't need one
    *
    * @see [[Task.cancelable[A](register* Task.cancelable]] and [[Task.cancelable0]]
    *      for creating cancelable tasks
    *
    * @see [[Task.create]] for the builder that does it all
    */
  def async0[A](register: (Scheduler, Callback[Throwable, A]) => Unit): Task[A] =
    TaskCreate.async0(register)

  /** Suspends an asynchronous side effect in `Task`, this being a
    * variant of [[async]] that takes a pure registration function.
    *
    * Implements `cats.effect.Async.asyncF`.
    *
    * The difference versus [[async]] is that this variant can suspend
    * side-effects via the provided function parameter. It's more relevant
    * in polymorphic code making use of the `cats.effect.Async`
    * type class, as it alleviates the need for `cats.effect.Effect`.
    *
    * Contract for the returned `Task[Unit]` in the provided function:
    *
    *  - can be asynchronous
    *  - can be cancelable, in which case it hooks into IO's cancelation
    *    mechanism such that the resulting task is cancelable
    *  - it should not end in error, because the provided callback
    *    is the only way to signal the final result and it can only
    *    be called once, so invoking it twice would be a contract
    *    violation; so on errors thrown in `Task`, the task can become
    *    non-terminating, with the error being printed via
    *    [[monix.execution.Scheduler.reportFailure Scheduler.reportFailure]]
    *
    * @see [[Task.async]] and [[Task.async0]] for a simpler variants
    *
    * @see [[Task.cancelable[A](register* Task.cancelable]] and
    *      [[Task.cancelable0]] for creating cancelable tasks
    */
  def asyncF[A](register: Callback[Throwable, A] => Task[Unit]): Task[A] =
    TaskCreate.asyncF(register)

  /** Create a cancelable `Task` from an asynchronous computation that
    * can be canceled, taking the form of a function with which we can
    * register a callback to execute upon completion.
    *
    * This operation is the implementation for
    * `cats.effect.Concurrent#cancelable` and is thus yielding
    * cancelable tasks. It can be used to translate from a callback-based
    * API to pure `Task` values that can be canceled.
    *
    * See the the documentation for
    * [[https://typelevel.org/cats-effect/typeclasses/concurrent.html cats.effect.Concurrent]].
    *
    * For example, in case we wouldn't have [[Task.delayExecution]]
    * already defined and we wanted to delay evaluation using a Java
    * [[https://docs.oracle.com/javase/8/docs/api/java/util/concurrent/ScheduledExecutorService.html ScheduledExecutorService]]
    * (no need for that because we've got [[monix.execution.Scheduler Scheduler]],
    * but lets say for didactic purposes):
    *
    * {{{
    *   import java.util.concurrent.ScheduledExecutorService
    *   import scala.concurrent.ExecutionContext
    *   import scala.concurrent.duration._
    *   import scala.util.control.NonFatal
    *
    *   def delayed[A](sc: ScheduledExecutorService, timespan: FiniteDuration)
    *     (thunk: => A)
    *     (implicit ec: ExecutionContext): Task[A] = {
    *
    *     Task.cancelable { cb =>
    *       val future = sc.schedule(new Runnable { // scheduling delay
    *         def run() = ec.execute(new Runnable { // scheduling thunk execution
    *           def run() =
    *             try
    *               cb.onSuccess(thunk)
    *             catch { case NonFatal(e) =>
    *               cb.onError(e)
    *             }
    *           })
    *         },
    *         timespan.length,
    *         timespan.unit)
    *
    *       // Returning the cancelation token that is able to cancel the
    *       // scheduling in case the active computation hasn't finished yet
    *       Task(future.cancel(false))
    *     }
    *   }
    * }}}
    *
    * Note in this sample we are passing an implicit `ExecutionContext`
    * in order to do the actual processing, the `ScheduledExecutorService`
    * being in charge just of scheduling. We don't need to do that, as `Task`
    * affords to have a [[monix.execution.Scheduler Scheduler]] injected
    * instead via [[Task.cancelable0]].
    *
    * CONTRACT for `register`:
    *
    *  - the provided function is executed when the `Task` will be evaluated
    *    (via `runAsync` or when its turn comes in the `flatMap` chain, not before)
    *  - the injected [[monix.execution.Callback Callback]] can be
    *    called at most once, either with a successful result, or with
    *    an error; calling it more than once is a contract violation
    *  - it can be assumed that the callback provides no protection when called
    *    multiple times, the behavior being undefined
    *
    * @see [[Task.cancelable0]] for the version that also injects a
    *      [[monix.execution.Scheduler Scheduler]] in that callback
    *
    * @see [[Task.async0]] and [[Task.async[A](register* Task.async]] for the
    *      simpler versions of this builder that create non-cancelable tasks
    *      from callback-based APIs
    *
    * @see [[Task.create]] for the builder that does it all
    *
    * @param register $registerParamDesc
    */
  def cancelable[A](register: Callback[Throwable, A] => CancelToken[Task]): Task[A] =
    cancelable0((_, cb) => register(cb))

  /** Create a cancelable `Task` from an asynchronous computation,
    * which takes the form of a function with which we can register a
    * callback to execute upon completion, a function that also injects a
    * [[monix.execution.Scheduler Scheduler]] for managing async boundaries.
    *
    * This operation is the implementation for
    * `cats.effect.Concurrent#cancelable` and is thus yielding
    * cancelable tasks. It can be used to translate from a callback-based API
    * to pure `Task` values that can be canceled.
    *
    * See the the documentation for
    * [[https://typelevel.org/cats-effect/typeclasses/concurrent.html cats.effect.Concurrent]].
    *
    * For example, in case we wouldn't have [[Task.delayExecution]]
    * already defined and we wanted to delay evaluation using a Java
    * [[https://docs.oracle.com/javase/8/docs/api/java/util/concurrent/ScheduledExecutorService.html ScheduledExecutorService]]
    * (no need for that because we've got [[monix.execution.Scheduler Scheduler]],
    * but lets say for didactic purposes):
    *
    * {{{
    *   import java.util.concurrent.ScheduledExecutorService
    *   import scala.concurrent.duration._
    *   import scala.util.control.NonFatal
    *
    *   def delayed1[A](sc: ScheduledExecutorService, timespan: FiniteDuration)
    *     (thunk: => A): Task[A] = {
    *
    *     Task.cancelable0 { (scheduler, cb) =>
    *       val future = sc.schedule(new Runnable { // scheduling delay
    *         def run = scheduler.execute(new Runnable { // scheduling thunk execution
    *           def run() =
    *             try
    *               cb.onSuccess(thunk)
    *             catch { case NonFatal(e) =>
    *               cb.onError(e)
    *             }
    *           })
    *         },
    *         timespan.length,
    *         timespan.unit)
    *
    *       // Returning the cancel token that is able to cancel the
    *       // scheduling in case the active computation hasn't finished yet
    *       Task(future.cancel(false))
    *     }
    *   }
    * }}}
    *
    * As can be seen, the passed function needs to pass a
    * [[monix.execution.Cancelable Cancelable]] in order to specify cancelation
    * logic.
    *
    * This is a sample given for didactic purposes. Our `cancelable0` is
    * being injected a [[monix.execution.Scheduler Scheduler]] and it is
    * perfectly capable of doing such delayed execution without help from
    * Java's standard library:
    *
    * {{{
    *   def delayed2[A](timespan: FiniteDuration)(thunk: => A): Task[A] =
    *     Task.cancelable0 { (scheduler, cb) =>
    *       // N.B. this already returns the Cancelable that we need!
    *       val cancelable = scheduler.scheduleOnce(timespan) {
    *         try cb.onSuccess(thunk)
    *         catch { case NonFatal(e) => cb.onError(e) }
    *       }
    *       // `scheduleOnce` above returns a Cancelable, which
    *       // has to be converted into a Task[Unit]
    *       Task(cancelable.cancel())
    *     }
    * }}}
    *
    * CONTRACT for `register`:
    *
    *  - the provided function is executed when the `Task` will be evaluated
    *    (via `runAsync` or when its turn comes in the `flatMap` chain, not before)
    *  - the injected [[monix.execution.Callback Callback]] can be
    *    called at most once, either with a successful result, or with
    *    an error; calling it more than once is a contract violation
    *  - it can be assumed that the callback provides no protection when called
    *    multiple times, the behavior being undefined
    *
    * NOTES on the naming:
    *
    *  - `cancelable` comes from `cats.effect.Concurrent#cancelable`
    *  - the `0` suffix is about overloading the simpler
    *    [[Task.cancelable[A](register* Task.cancelable]] builder
    *
    * @see [[Task.cancelable[A](register* Task.cancelable]] for the simpler
    *      variant that doesn't inject the `Scheduler` in that callback
    *
    * @see [[Task.async0]] and [[Task.async[A](register* Task.async]] for the
    *      simpler versions of this builder that create non-cancelable tasks
    *      from callback-based APIs
    *
    * @see [[Task.create]] for the builder that does it all
    *
    * @param register $registerParamDesc
    */
  def cancelable0[A](register: (Scheduler, Callback[Throwable, A]) => CancelToken[Task]): Task[A] =
    TaskCreate.cancelable0(register)

  /** Returns a cancelable boundary — a `Task` that checks for the
    * cancellation status of the run-loop and does not allow for the
    * bind continuation to keep executing in case cancellation happened.
    *
    * This operation is very similar to `Task.shift`, as it can be dropped
    * in `flatMap` chains in order to make loops cancelable.
    *
    * Example:
    *
    * {{{
    *
    *  import cats.syntax.all._
    *
    *  def fib(n: Int, a: Long, b: Long): Task[Long] =
    *    Task.suspend {
    *      if (n <= 0) Task.pure(a) else {
    *        val next = fib(n - 1, b, a + b)
    *
    *        // Every 100-th cycle, check cancellation status
    *        if (n % 100 == 0)
    *          Task.cancelBoundary *> next
    *        else
    *          next
    *      }
    *    }
    * }}}
    *
    * NOTE: that by default `Task` is configured to be auto-cancelable
    * (see [[Task.Options]]), so this isn't strictly needed, unless you
    * want to fine tune the cancelation boundaries.
    */
  val cancelBoundary: Task[Unit] =
    Task.Async { (ctx, cb) =>
      if (!ctx.connection.isCanceled) cb.onSuccess(())
    }

  /** Polymorphic `Task` builder that is able to describe asynchronous
    * tasks depending on the type of the given callback.
    *
    * Note that this function uses the
    * [[https://typelevel.org/cats/guidelines.html#partially-applied-type-params Partially-Applied Type technique]].
    *
    * Calling `create` with a callback that returns `Unit` is
    * equivalent with [[Task.async0]]:
    *
    * `Task.async0(f) <-> Task.create(f)`
    *
    * Example:
    *
    * {{{
    *   import scala.concurrent.Future
    *
    *   def deferFuture[A](f: => Future[A]): Task[A] =
    *     Task.create { (scheduler, cb) =>
    *       f.onComplete(cb(_))(scheduler)
    *     }
    * }}}
    *
    * We could return a [[monix.execution.Cancelable Cancelable]]
    * reference and thus make a cancelable task. Example:
    *
    * {{{
    *   import monix.execution.Cancelable
    *   import scala.concurrent.duration.FiniteDuration
    *   import scala.util.Try
    *
    *   def delayResult1[A](timespan: FiniteDuration)(thunk: => A): Task[A] =
    *     Task.create { (scheduler, cb) =>
    *       val c = scheduler.scheduleOnce(timespan)(cb(Try(thunk)))
    *       // We can simply return `c`, but doing this for didactic purposes!
    *       Cancelable(() => c.cancel())
    *     }
    * }}}
    *
    * Passed function can also return `IO[Unit]` as a task that
    * describes a cancelation action:
    *
    * {{{
    *   import cats.effect.IO
    *
    *   def delayResult2[A](timespan: FiniteDuration)(thunk: => A): Task[A] =
    *     Task.create { (scheduler, cb) =>
    *       val c = scheduler.scheduleOnce(timespan)(cb(Try(thunk)))
    *       // We can simply return `c`, but doing this for didactic purposes!
    *       IO(c.cancel())
    *     }
    * }}}
    *
    * Passed function can also return `Task[Unit]` as a task that
    * describes a cancelation action, thus for an `f` that can be
    * passed to [[Task.cancelable0]], and this equivalence holds:
    *
    * `Task.cancelable(f) <-> Task.create(f)`
    *
    * {{{
    *   def delayResult3[A](timespan: FiniteDuration)(thunk: => A): Task[A] =
    *     Task.create { (scheduler, cb) =>
    *       val c = scheduler.scheduleOnce(timespan)(cb(Try(thunk)))
    *       // We can simply return `c`, but doing this for didactic purposes!
    *       Task(c.cancel())
    *     }
    * }}}
    *
    * Passed function can also return `Coeval[Unit]` as a task that
    * describes a cancelation action:
    *
    * {{{
    *   def delayResult4[A](timespan: FiniteDuration)(thunk: => A): Task[A] =
    *     Task.create { (scheduler, cb) =>
    *       val c = scheduler.scheduleOnce(timespan)(cb(Try(thunk)))
    *       // We can simply return `c`, but doing this for didactic purposes!
    *       Coeval(c.cancel())
    *     }
    * }}}
    *
    * The supported types for the cancelation tokens are:
    *
    *  - `Unit`, yielding non-cancelable tasks
    *  - [[monix.execution.Cancelable Cancelable]], the Monix standard
    *  - [[monix.eval.Task Task[Unit]]]
    *  - [[monix.eval.Coeval Coeval[Unit]]]
    *  - `cats.effect.IO[Unit]`, see
    *    [[https://typelevel.org/cats-effect/datatypes/io.html IO docs]]
    *
    * Support for more might be added in the future.
    */
  def create[A]: AsyncBuilder.CreatePartiallyApplied[A] = new AsyncBuilder.CreatePartiallyApplied[A]

  /** Converts the given Scala `Future` into a `Task`.
    * There is an async boundary inserted at the end to guarantee
    * that we stay on the main Scheduler.
    *
    * NOTE: if you want to defer the creation of the future, use
    * in combination with [[defer]].
    */
  def fromFuture[A](f: Future[A]): Task[A] =
    TaskFromFuture.strict(f)

  /** Wraps a [[monix.execution.CancelablePromise]] into `Task`. */
  def fromCancelablePromise[A](p: CancelablePromise[A]) =
    TaskFromFuture.fromCancelablePromise(p)

  /**
    * Converts any Future-like data-type via [[monix.catnap.FutureLift]].
    */
  def fromFutureLike[F[_], A](tfa: Task[F[A]])(implicit F: FutureLift[Task, F]): Task[A] =
    F.apply(tfa)

  /** Run two `Task` actions concurrently, and return the first to
    * finish, either in success or error. The loser of the race is
    * cancelled.
    *
    * The two tasks are executed in parallel, the winner being the
    * first that signals a result.
    *
    * As an example, this would be equivalent with [[Task.timeout]]:
    * {{{
    *   import scala.concurrent.duration._
    *   import scala.concurrent.TimeoutException
    *
    *   // some long running task
    *   val myTask = Task(42)
    *
    *   val timeoutError = Task
    *     .raiseError(new TimeoutException)
    *     .delayExecution(5.seconds)
    *
    *   Task.race(myTask, timeoutError)
    * }}}
    *
    * Similarly [[Task.timeoutTo]] is expressed in terms of `race`.
    *
    * $parallelismNote
    *
    * @see [[racePair]] for a version that does not cancel
    *     the loser automatically on successful results and [[raceMany]]
    *     for a version that races a whole list of tasks.
    */
  def race[A, B](fa: Task[A], fb: Task[B]): Task[Either[A, B]] =
    TaskRace(fa, fb)

  /** Runs multiple `Task` actions concurrently, returning the
    * first to finish, either in success or error. All losers of the
    * race get cancelled.
    *
    * The tasks get executed in parallel, the winner being the first
    * that signals a result.
    *
    * {{{
    *   import scala.concurrent.duration._
    *
    *   val list: List[Task[Int]] =
    *     List(1, 2, 3).map(i => Task.sleep(i.seconds).map(_ => i))
    *
    *   val winner: Task[Int] = Task.raceMany(list)
    * }}}
    *
    * $parallelismNote
    *
    * @see [[race]] or [[racePair]] for racing two tasks, for more
    *      control.
    */
  def raceMany[A](tasks: Iterable[Task[A]]): Task[A] =
    TaskRaceList(tasks)

  /** Run two `Task` actions concurrently, and returns a pair
    * containing both the winner's successful value and the loser
    * represented as a still-unfinished task.
    *
    * If the first task completes in error, then the result will
    * complete in error, the other task being cancelled.
    *
    * On usage the user has the option of cancelling the losing task,
    * this being equivalent with plain [[race]]:
    *
    * {{{
    *   import scala.concurrent.duration._
    *
    *   val ta = Task.sleep(2.seconds).map(_ => "a")
    *   val tb = Task.sleep(3.seconds).map(_ => "b")
    *
    *   // `tb` is going to be cancelled as it returns 1 second after `ta`
    *   Task.racePair(ta, tb).flatMap {
    *     case Left((a, taskB)) =>
    *       taskB.cancel.map(_ => a)
    *     case Right((taskA, b)) =>
    *       taskA.cancel.map(_ => b)
    *   }
    * }}}
    *
    * $parallelismNote
    *
    * @see [[race]] for a simpler version that cancels the loser
    *      immediately or [[raceMany]] that races collections of tasks.
    */
  def racePair[A, B](fa: Task[A], fb: Task[B]): Task[Either[(A, Fiber[B]), (Fiber[A], B)]] =
    TaskRacePair(fa, fb)

  /** Asynchronous boundary described as an effectful `Task` that
    * can be used in `flatMap` chains to "shift" the continuation
    * of the run-loop to another thread or call stack, managed by
    * the default [[monix.execution.Scheduler Scheduler]].
    *
    * This is the equivalent of `IO.shift`, except that Monix's `Task`
    * gets executed with an injected `Scheduler` in [[Task.runAsync]] or
    * in [[Task.runToFuture]] and that's going to be the `Scheduler`
    * responsible for the "shift".
    *
    * $shiftDesc
    */
  val shift: Task[Unit] =
    shift(null)

  /** Asynchronous boundary described as an effectful `Task` that
    * can be used in `flatMap` chains to "shift" the continuation
    * of the run-loop to another call stack or thread, managed by
    * the given execution context.
    *
    * This is the equivalent of `IO.shift`.
    *
    * $shiftDesc
    */
  def shift(ec: ExecutionContext): Task[Unit] =
    TaskShift(ec)

  /** Creates a new `Task` that will sleep for the given duration,
    * emitting a tick when that time span is over.
    *
    * As an example on evaluation this will print "Hello!" after
    * 3 seconds:
    *
    * {{{
    *   import scala.concurrent.duration._
    *
    *   Task.sleep(3.seconds).flatMap { _ =>
    *     Task.eval(println("Hello!"))
    *   }
    * }}}
    *
    * See [[Task.delayExecution]] for this operation described as
    * a method on `Task` references or [[Task.delayResult]] for the
    * helper that triggers the evaluation of the source on time, but
    * then delays the result.
    */
  def sleep(timespan: FiniteDuration): Task[Unit] =
    TaskSleep.apply(timespan)

  /** Given a `Iterable` of tasks, transforms it to a task signaling
    * the collection, executing the tasks one by one and gathering their
    * results in the same collection.
    *
    * This operation will execute the tasks one by one, in order, which means that
    * both effects and results will be ordered. See [[gather]] and [[gatherUnordered]]
    * for unordered results or effects, and thus potential of running in parallel.
    *
    *  It's a simple version of [[traverse]].
    */
  def sequence[A, M[X] <: Iterable[X]](in: M[Task[A]])(implicit bf: BuildFrom[M[Task[A]], A, M[A]]): Task[M[A]] =
    TaskSequence.list(in)(bf)

  /** Given a `Iterable[A]` and a function `A => Task[B]`, sequentially
    * apply the function to each element of the collection and gather their
    * results in the same collection.
    *
    *  It's a generalized version of [[sequence]].
    */
  def traverse[A, B, M[X] <: Iterable[X]](in: M[A])(f: A => Task[B])(
    implicit bf: BuildFrom[M[A], B, M[B]]): Task[M[B]] =
    TaskSequence.traverse(in, f)(bf)

  /** Executes the given sequence of tasks in parallel, non-deterministically
    * gathering their results, returning a task that will signal the sequence
    * of results once all tasks are finished.
    *
    * This function is the nondeterministic analogue of `sequence` and should
    * behave identically to `sequence` so long as there is no interaction between
    * the effects being gathered. However, unlike `sequence`, which decides on
    * a total order of effects, the effects in a `gather` are unordered with
    * respect to each other, the tasks being execute in parallel, not in sequence.
    *
    * Although the effects are unordered, we ensure the order of results
    * matches the order of the input sequence. Also see [[gatherUnordered]]
    * for the more efficient alternative.
    *
    * Example:
    * {{{
    *   val tasks = List(Task(1 + 1), Task(2 + 2), Task(3 + 3))
    *
    *   // Yields 2, 4, 6
    *   Task.gather(tasks)
    * }}}
    *
    * $parallelismAdvice
    *
    * $parallelismNote
    */
  def gather[A, M[X] <: Iterable[X]](in: M[Task[A]])(implicit bf: BuildFrom[M[Task[A]], A, M[A]]): Task[M[A]] =
    TaskGather[A, M](in, () => newBuilder(bf, in))

  /** Given a `Iterable[A]` and a function `A => Task[B]`,
    * nondeterministically apply the function to each element of the collection
    * and return a task that will signal a collection of the results once all
    * tasks are finished.
    *
    * This function is the nondeterministic analogue of `traverse` and should
    * behave identically to `traverse` so long as there is no interaction between
    * the effects being gathered. However, unlike `traverse`, which decides on
    * a total order of effects, the effects in a `wander` are unordered with
    * respect to each other.
    *
    * Although the effects are unordered, we ensure the order of results
    * matches the order of the input sequence. Also see [[wanderUnordered]]
    * for the more efficient alternative.
    *
    * It's a generalized version of [[gather]].
    *
    * $parallelismAdvice
    *
    * $parallelismNote
    */
  def wander[A, B, M[X] <: Iterable[X]](in: M[A])(f: A => Task[B])(implicit bf: BuildFrom[M[A], B, M[B]]): Task[M[B]] =
    Task.eval(in.map(f)).flatMap(col => TaskGather[B, M](col, () => newBuilder(bf, in)))

  /** Processes the given collection of tasks in parallel and
    * nondeterministically gather the results without keeping the original
    * ordering of the given tasks.
    *
    * This function is similar to [[gather]], but neither the effects nor the
    * results will be ordered. Useful when you don't need ordering because:
    *
    *  - it has non-blocking behavior (but not wait-free)
    *  - it can be more efficient (compared with [[gather]]), but not
    *    necessarily (if you care about performance, then test)
    *
    * Example:
    * {{{
    *   val tasks = List(Task(1 + 1), Task(2 + 2), Task(3 + 3))
    *
    *   // Yields 2, 4, 6 (but order is NOT guaranteed)
    *   Task.gatherUnordered(tasks)
    * }}}
    *
    * $parallelismAdvice
    *
    * $parallelismNote
    *
    * @param in is a list of tasks to execute
    */
  def gatherUnordered[A](in: Iterable[Task[A]]): Task[List[A]] =
    TaskGatherUnordered(in)

  /** Given a `Iterable[A]` and a function `A => Task[B]`,
    * nondeterministically apply the function to each element of the collection
    * without keeping the original ordering of the results.
    *
    * This function is similar to [[wander]], but neither the effects nor the
    * results will be ordered. Useful when you don't need ordering because:
    *
    *  - it has non-blocking behavior (but not wait-free)
    *  - it can be more efficient (compared with [[wander]]), but not
    *    necessarily (if you care about performance, then test)
    *
    * It's a generalized version of [[gatherUnordered]].
    *
    * $parallelismAdvice
    *
    * $parallelismNote
    */
  def wanderUnordered[A, B, M[X] <: Iterable[X]](in: M[A])(f: A => Task[B]): Task[List[B]] =
    Task.eval(in.map(f)).flatMap(gatherUnordered)

  /** Yields a task that on evaluation will process the given tasks
    * in parallel, then apply the given mapping function on their results.
    *
    * Example:
    * {{{
    *   val task1 = Task(1 + 1)
    *   val task2 = Task(2 + 2)
    *
    *   // Yields 6
    *   Task.mapBoth(task1, task2)((a, b) => a + b)
    * }}}
    *
    * $parallelismAdvice
    *
    * $parallelismNote
    */
  def mapBoth[A1, A2, R](fa1: Task[A1], fa2: Task[A2])(f: (A1, A2) => R): Task[R] =
    TaskMapBoth(fa1, fa2)(f)

  /** Pairs 2 `Task` values, applying the given mapping function.
    *
    * Returns a new `Task` reference that completes with the result
    * of mapping that function to their successful results, or in
    * failure in case either of them fails.
    *
    * This is a specialized [[Task.sequence]] operation and as such
    * the tasks are evaluated in order, one after another, the
    * operation being described in terms of [[Task.flatMap .flatMap]].
    *
    * {{{
    *   val fa1 = Task(1)
    *   val fa2 = Task(2)
    *
    *   // Yields Success(3)
    *   Task.map2(fa1, fa2) { (a, b) =>
    *     a + b
    *   }
    *
    *   // Yields Failure(e), because the second arg is a failure
    *   Task.map2(fa1, Task.raiseError[Int](new RuntimeException("boo"))) { (a, b) =>
    *     a + b
    *   }
    * }}}
    *
    * See [[Task.parMap2]] for parallel processing.
    */
  def map2[A1, A2, R](fa1: Task[A1], fa2: Task[A2])(f: (A1, A2) => R): Task[R] =
    for (a1 <- fa1; a2 <- fa2)
      yield f(a1, a2)

  /** Pairs 3 `Task` values, applying the given mapping function.
    *
    * Returns a new `Task` reference that completes with the result
    * of mapping that function to their successful results, or in
    * failure in case either of them fails.
    *
    * This is a specialized [[Task.sequence]] operation and as such
    * the tasks are evaluated in order, one after another, the
    * operation being described in terms of [[Task.flatMap .flatMap]].
    *
    * {{{
    *   val fa1 = Task(1)
    *   val fa2 = Task(2)
    *   val fa3 = Task(3)
    *
    *   // Yields Success(6)
    *   Task.map3(fa1, fa2, fa3) { (a, b, c) =>
    *     a + b + c
    *   }
    *
    *   // Yields Failure(e), because the second arg is a failure
    *   Task.map3(fa1, Task.raiseError[Int](new RuntimeException("boo")), fa3) { (a, b, c) =>
    *     a + b + c
    *   }
    * }}}
    *
    * See [[Task.parMap3]] for parallel processing.
    */
  def map3[A1, A2, A3, R](fa1: Task[A1], fa2: Task[A2], fa3: Task[A3])(f: (A1, A2, A3) => R): Task[R] = {

    for (a1 <- fa1; a2 <- fa2; a3 <- fa3)
      yield f(a1, a2, a3)
  }

  /** Pairs 4 `Task` values, applying the given mapping function.
    *
    * Returns a new `Task` reference that completes with the result
    * of mapping that function to their successful results, or in
    * failure in case either of them fails.
    *
    * This is a specialized [[Task.sequence]] operation and as such
    * the tasks are evaluated in order, one after another, the
    * operation being described in terms of [[Task.flatMap .flatMap]].
    *
    * {{{
    *   val fa1 = Task(1)
    *   val fa2 = Task(2)
    *   val fa3 = Task(3)
    *   val fa4 = Task(4)
    *
    *   // Yields Success(10)
    *   Task.map4(fa1, fa2, fa3, fa4) { (a, b, c, d) =>
    *     a + b + c + d
    *   }
    *
    *   // Yields Failure(e), because the second arg is a failure
    *   Task.map4(fa1, Task.raiseError[Int](new RuntimeException("boo")), fa3, fa4) {
    *     (a, b, c, d) => a + b + c + d
    *   }
    * }}}
    *
    * See [[Task.parMap4]] for parallel processing.
    */
  def map4[A1, A2, A3, A4, R](fa1: Task[A1], fa2: Task[A2], fa3: Task[A3], fa4: Task[A4])(
    f: (A1, A2, A3, A4) => R): Task[R] = {

    for (a1 <- fa1; a2 <- fa2; a3 <- fa3; a4 <- fa4)
      yield f(a1, a2, a3, a4)
  }

  /** Pairs 5 `Task` values, applying the given mapping function.
    *
    * Returns a new `Task` reference that completes with the result
    * of mapping that function to their successful results, or in
    * failure in case either of them fails.
    *
    * This is a specialized [[Task.sequence]] operation and as such
    * the tasks are evaluated in order, one after another, the
    * operation being described in terms of [[Task.flatMap .flatMap]].
    *
    * {{{
    *   val fa1 = Task(1)
    *   val fa2 = Task(2)
    *   val fa3 = Task(3)
    *   val fa4 = Task(4)
    *   val fa5 = Task(5)
    *
    *   // Yields Success(15)
    *   Task.map5(fa1, fa2, fa3, fa4, fa5) { (a, b, c, d, e) =>
    *     a + b + c + d + e
    *   }
    *
    *   // Yields Failure(e), because the second arg is a failure
    *   Task.map5(fa1, Task.raiseError[Int](new RuntimeException("boo")), fa3, fa4, fa5) {
    *     (a, b, c, d, e) => a + b + c + d + e
    *   }
    * }}}
    *
    * See [[Task.parMap5]] for parallel processing.
    */
  def map5[A1, A2, A3, A4, A5, R](fa1: Task[A1], fa2: Task[A2], fa3: Task[A3], fa4: Task[A4], fa5: Task[A5])(
    f: (A1, A2, A3, A4, A5) => R): Task[R] = {

    for (a1 <- fa1; a2 <- fa2; a3 <- fa3; a4 <- fa4; a5 <- fa5)
      yield f(a1, a2, a3, a4, a5)
  }

  /** Pairs 6 `Task` values, applying the given mapping function.
    *
    * Returns a new `Task` reference that completes with the result
    * of mapping that function to their successful results, or in
    * failure in case either of them fails.
    *
    * This is a specialized [[Task.sequence]] operation and as such
    * the tasks are evaluated in order, one after another, the
    * operation being described in terms of [[Task.flatMap .flatMap]].
    *
    * {{{
    *   val fa1 = Task(1)
    *   val fa2 = Task(2)
    *   val fa3 = Task(3)
    *   val fa4 = Task(4)
    *   val fa5 = Task(5)
    *   val fa6 = Task(6)
    *
    *   // Yields Success(21)
    *   Task.map6(fa1, fa2, fa3, fa4, fa5, fa6) { (a, b, c, d, e, f) =>
    *     a + b + c + d + e + f
    *   }
    *
    *   // Yields Failure(e), because the second arg is a failure
    *   Task.map6(fa1, Task.raiseError[Int](new RuntimeException("boo")), fa3, fa4, fa5, fa6) {
    *     (a, b, c, d, e, f) => a + b + c + d + e + f
    *   }
    * }}}
    *
    * See [[Task.parMap6]] for parallel processing.
    */
  def map6[A1, A2, A3, A4, A5, A6, R](
    fa1: Task[A1],
    fa2: Task[A2],
    fa3: Task[A3],
    fa4: Task[A4],
    fa5: Task[A5],
    fa6: Task[A6])(f: (A1, A2, A3, A4, A5, A6) => R): Task[R] = {

    for (a1 <- fa1; a2 <- fa2; a3 <- fa3; a4 <- fa4; a5 <- fa5; a6 <- fa6)
      yield f(a1, a2, a3, a4, a5, a6)
  }

  /** Pairs 2 `Task` values, applying the given mapping function,
    * ordering the results, but not the side effects, the evaluation
    * being done in parallel.
    *
    * This is a specialized [[Task.gather]] operation and as such
    * the tasks are evaluated in parallel, ordering the results.
    * In case one of the tasks fails, then all other tasks get
    * cancelled and the final result will be a failure.
    *
    * {{{
    *   val fa1 = Task(1)
    *   val fa2 = Task(2)
    *
    *   // Yields Success(3)
    *   Task.parMap2(fa1, fa2) { (a, b) =>
    *     a + b
    *   }
    *
    *   // Yields Failure(e), because the second arg is a failure
    *   Task.parMap2(fa1, Task.raiseError[Int](new RuntimeException("boo"))) { (a, b) =>
    *     a + b
    *   }
    * }}}
    *
    * $parallelismAdvice
    *
    * $parallelismNote
    *
    * See [[Task.map2]] for sequential processing.
    */
  def parMap2[A1, A2, R](fa1: Task[A1], fa2: Task[A2])(f: (A1, A2) => R): Task[R] =
    Task.mapBoth(fa1, fa2)(f)

  /** Pairs 3 `Task` values, applying the given mapping function,
    * ordering the results, but not the side effects, the evaluation
    * being done in parallel.
    *
    * This is a specialized [[Task.gather]] operation and as such
    * the tasks are evaluated in parallel, ordering the results.
    * In case one of the tasks fails, then all other tasks get
    * cancelled and the final result will be a failure.
    *
    * {{{
    *   val fa1 = Task(1)
    *   val fa2 = Task(2)
    *   val fa3 = Task(3)
    *
    *   // Yields Success(6)
    *   Task.parMap3(fa1, fa2, fa3) { (a, b, c) =>
    *     a + b + c
    *   }
    *
    *   // Yields Failure(e), because the second arg is a failure
    *   Task.parMap3(fa1, Task.raiseError[Int](new RuntimeException("boo")), fa3) { (a, b, c) =>
    *     a + b + c
    *   }
    * }}}
    *
    * $parallelismAdvice
    *
    * $parallelismNote
    *
    * See [[Task.map3]] for sequential processing.
    */
  def parMap3[A1, A2, A3, R](fa1: Task[A1], fa2: Task[A2], fa3: Task[A3])(f: (A1, A2, A3) => R): Task[R] = {
    val fa12 = parZip2(fa1, fa2)
    parMap2(fa12, fa3) { case ((a1, a2), a3) => f(a1, a2, a3) }
  }

  /** Pairs 4 `Task` values, applying the given mapping function,
    * ordering the results, but not the side effects, the evaluation
    * being done in parallel if the tasks are async.
    *
    * This is a specialized [[Task.gather]] operation and as such
    * the tasks are evaluated in parallel, ordering the results.
    * In case one of the tasks fails, then all other tasks get
    * cancelled and the final result will be a failure.
    *
    * {{{
    *   val fa1 = Task(1)
    *   val fa2 = Task(2)
    *   val fa3 = Task(3)
    *   val fa4 = Task(4)
    *
    *   // Yields Success(10)
    *   Task.parMap4(fa1, fa2, fa3, fa4) { (a, b, c, d) =>
    *     a + b + c + d
    *   }
    *
    *   // Yields Failure(e), because the second arg is a failure
    *   Task.parMap4(fa1, Task.raiseError[Int](new RuntimeException("boo")), fa3, fa4) {
    *     (a, b, c, d) => a + b + c + d
    *   }
    * }}}
    *
    * $parallelismAdvice
    *
    * $parallelismNote
    *
    * See [[Task.map4]] for sequential processing.
    */
  def parMap4[A1, A2, A3, A4, R](fa1: Task[A1], fa2: Task[A2], fa3: Task[A3], fa4: Task[A4])(
    f: (A1, A2, A3, A4) => R): Task[R] = {
    val fa123 = parZip3(fa1, fa2, fa3)
    parMap2(fa123, fa4) { case ((a1, a2, a3), a4) => f(a1, a2, a3, a4) }
  }

  /** Pairs 5 `Task` values, applying the given mapping function,
    * ordering the results, but not the side effects, the evaluation
    * being done in parallel if the tasks are async.
    *
    * This is a specialized [[Task.gather]] operation and as such
    * the tasks are evaluated in parallel, ordering the results.
    * In case one of the tasks fails, then all other tasks get
    * cancelled and the final result will be a failure.
    *
    * {{{
    *   val fa1 = Task(1)
    *   val fa2 = Task(2)
    *   val fa3 = Task(3)
    *   val fa4 = Task(4)
    *   val fa5 = Task(5)
    *
    *   // Yields Success(15)
    *   Task.parMap5(fa1, fa2, fa3, fa4, fa5) { (a, b, c, d, e) =>
    *     a + b + c + d + e
    *   }
    *
    *   // Yields Failure(e), because the second arg is a failure
    *   Task.parMap5(fa1, Task.raiseError[Int](new RuntimeException("boo")), fa3, fa4, fa5) {
    *     (a, b, c, d, e) => a + b + c + d + e
    *   }
    * }}}
    *
    * $parallelismAdvice
    *
    * $parallelismNote
    *
    * See [[Task.map5]] for sequential processing.
    */
  def parMap5[A1, A2, A3, A4, A5, R](fa1: Task[A1], fa2: Task[A2], fa3: Task[A3], fa4: Task[A4], fa5: Task[A5])(
    f: (A1, A2, A3, A4, A5) => R): Task[R] = {
    val fa1234 = parZip4(fa1, fa2, fa3, fa4)
    parMap2(fa1234, fa5) { case ((a1, a2, a3, a4), a5) => f(a1, a2, a3, a4, a5) }
  }

  /** Pairs 6 `Task` values, applying the given mapping function,
    * ordering the results, but not the side effects, the evaluation
    * being done in parallel if the tasks are async.
    *
    * This is a specialized [[Task.gather]] operation and as such
    * the tasks are evaluated in parallel, ordering the results.
    * In case one of the tasks fails, then all other tasks get
    * cancelled and the final result will be a failure.
    *
    * {{{
    *   val fa1 = Task(1)
    *   val fa2 = Task(2)
    *   val fa3 = Task(3)
    *   val fa4 = Task(4)
    *   val fa5 = Task(5)
    *   val fa6 = Task(6)
    *
    *   // Yields Success(21)
    *   Task.parMap6(fa1, fa2, fa3, fa4, fa5, fa6) { (a, b, c, d, e, f) =>
    *     a + b + c + d + e + f
    *   }
    *
    *   // Yields Failure(e), because the second arg is a failure
    *   Task.parMap6(fa1, Task.raiseError[Int](new RuntimeException("boo")), fa3, fa4, fa5, fa6) {
    *     (a, b, c, d, e, f) => a + b + c + d + e + f
    *   }
    * }}}
    *
    * $parallelismAdvice
    *
    * $parallelismNote
    *
    * See [[Task.map6]] for sequential processing.
    */
  def parMap6[A1, A2, A3, A4, A5, A6, R](
    fa1: Task[A1],
    fa2: Task[A2],
    fa3: Task[A3],
    fa4: Task[A4],
    fa5: Task[A5],
    fa6: Task[A6])(f: (A1, A2, A3, A4, A5, A6) => R): Task[R] = {
    val fa12345 = parZip5(fa1, fa2, fa3, fa4, fa5)
    parMap2(fa12345, fa6) { case ((a1, a2, a3, a4, a5), a6) => f(a1, a2, a3, a4, a5, a6) }
  }

  /** Pairs two [[Task]] instances using [[parMap2]]. */
  def parZip2[A1, A2, R](fa1: Task[A1], fa2: Task[A2]): Task[(A1, A2)] =
    Task.mapBoth(fa1, fa2)((_, _))

  /** Pairs three [[Task]] instances using [[parMap3]]. */
  def parZip3[A1, A2, A3](fa1: Task[A1], fa2: Task[A2], fa3: Task[A3]): Task[(A1, A2, A3)] =
    parMap3(fa1, fa2, fa3)((a1, a2, a3) => (a1, a2, a3))

  /** Pairs four [[Task]] instances using [[parMap4]]. */
  def parZip4[A1, A2, A3, A4](fa1: Task[A1], fa2: Task[A2], fa3: Task[A3], fa4: Task[A4]): Task[(A1, A2, A3, A4)] =
    parMap4(fa1, fa2, fa3, fa4)((a1, a2, a3, a4) => (a1, a2, a3, a4))

  /** Pairs five [[Task]] instances using [[parMap5]]. */
  def parZip5[A1, A2, A3, A4, A5](
    fa1: Task[A1],
    fa2: Task[A2],
    fa3: Task[A3],
    fa4: Task[A4],
    fa5: Task[A5]): Task[(A1, A2, A3, A4, A5)] =
    parMap5(fa1, fa2, fa3, fa4, fa5)((a1, a2, a3, a4, a5) => (a1, a2, a3, a4, a5))

  /** Pairs six [[Task]] instances using [[parMap6]]. */
  def parZip6[A1, A2, A3, A4, A5, A6](
    fa1: Task[A1],
    fa2: Task[A2],
    fa3: Task[A3],
    fa4: Task[A4],
    fa5: Task[A5],
    fa6: Task[A6]): Task[(A1, A2, A3, A4, A5, A6)] =
    parMap6(fa1, fa2, fa3, fa4, fa5, fa6)((a1, a2, a3, a4, a5, a6) => (a1, a2, a3, a4, a5, a6))

  /**
    * Generates `cats.FunctionK` values for converting from `Task` to
    * supporting types (for which we have a [[TaskLift]] instance).
    *
    * See [[cats.arrow.FunctionK https://typelevel.org/cats/datatypes/functionk.html]].
    *
    * {{{
    *   import cats.effect._
    *   import monix.eval._
    *   import java.io._
    *
    *   // Needed for converting from Task to something else, because we need
    *   // ConcurrentEffect[Task] capabilities, also provided by TaskApp
    *   import monix.execution.Scheduler.Implicits.global
    *
    *   def open(file: File) =
    *     Resource[Task, InputStream](Task {
    *       val in = new FileInputStream(file)
    *       (in, Task(in.close()))
    *     })
    *
    *   // Lifting to a Resource of IO
    *   val res: Resource[IO, InputStream] =
    *     open(new File("sample")).mapK(Task.liftTo[IO])
    *
    *   // This was needed in order to process the resource
    *   // with a Task, instead of a Coeval
    *   res.use { in =>
    *     IO {
    *       in.read()
    *     }
    *   }
    * }}}
    *
    */
  def liftTo[F[_]](implicit F: TaskLift[F]): (Task ~> F) = F

  /**
    * Generates `cats.FunctionK` values for converting from `Task` to
    * supporting types (for which we have a `cats.effect.Async`) instance.
    *
    * See [[https://typelevel.org/cats/datatypes/functionk.html]].
    *
    * Prefer to use [[liftTo]], this alternative is provided in order to force
    * the usage of `cats.effect.Async`, since [[TaskLift]] is lawless.
    */
  def liftToAsync[F[_]](implicit F: cats.effect.Async[F], eff: cats.effect.Effect[Task]): (Task ~> F) =
    TaskLift.toAsync[F]

  /**
    * Generates `cats.FunctionK` values for converting from `Task` to
    * supporting types (for which we have a `cats.effect.Concurrent`) instance.
    *
    * See [[https://typelevel.org/cats/datatypes/functionk.html]].
    *
    * Prefer to use [[liftTo]], this alternative is provided in order to force
    * the usage of `cats.effect.Concurrent`, since [[TaskLift]] is lawless.
    */
  def liftToConcurrent[F[_]](
    implicit F: cats.effect.Concurrent[F],
    eff: cats.effect.ConcurrentEffect[Task]): (Task ~> F) =
    TaskLift.toConcurrent[F]

  /**
    * Returns a `F ~> Coeval` (`FunctionK`) for transforming any
    * supported data-type into [[Task]].
    *
    * Useful for `mapK` transformations, for example when working
    * with `Resource` or `Iterant`:
    *
    * {{{
    *   import cats.effect._
    *   import monix.eval._
    *   import java.io._
    *
    *   def open(file: File) =
    *     Resource[IO, InputStream](IO {
    *       val in = new FileInputStream(file)
    *       (in, IO(in.close()))
    *     })
    *
    *   // Lifting to a Resource of Task
    *   val res: Resource[Task, InputStream] =
    *     open(new File("sample")).mapK(Task.liftFrom[IO])
    * }}}
    */
  def liftFrom[F[_]](implicit F: TaskLike[F]): (F ~> Task) = F

  /**
    * Returns a `F ~> Coeval` (`FunctionK`) for transforming any
    * supported data-type, that implements `ConcurrentEffect`,
    * into [[Task]].
    *
    * Useful for `mapK` transformations, for example when working
    * with `Resource` or `Iterant`.
    *
    * This is the less generic [[liftFrom]] operation, supplied
    * in order order to force the usage of
    * [[https://typelevel.org/cats-effect/typeclasses/concurrent-effect.html ConcurrentEffect]]
    * for where it matters.
    */
  def liftFromConcurrentEffect[F[_]](implicit F: ConcurrentEffect[F]): (F ~> Task) =
    liftFrom[F]

  /**
    * Returns a `F ~> Coeval` (`FunctionK`) for transforming any
    * supported data-type, that implements `Effect`, into [[Task]].
    *
    * Useful for `mapK` transformations, for example when working
    * with `Resource` or `Iterant`.
    *
    * This is the less generic [[liftFrom]] operation, supplied
    * in order order to force the usage of
    * [[https://typelevel.org/cats-effect/typeclasses/effect.html Effect]]
    * for where it matters.
    */
  def liftFromEffect[F[_]](implicit F: Effect[F]): (F ~> Task) =
    liftFrom[F]

  /** Returns the current [[Task.Options]] configuration, which determine the
    * task's run-loop behavior.
    *
    * @see [[Task.executeWithOptions]]
    */
  val readOptions: Task[Options] =
    Task.Async((ctx, cb) => cb.onSuccess(ctx.options), trampolineBefore = false, trampolineAfter = true)

  /**
    * Deprecated operations, described as extension methods.
    */
  implicit final class DeprecatedExtensions[+A](val self: Task[A]) extends AnyVal with TaskDeprecated.Extensions[A]

  /** Set of options for customizing the task's behavior.
    *
    * See [[Task.defaultOptions]] for the default `Options` instance
    * used by [[Task.runAsync]] or [[Task.runToFuture]].
    *
    * @param autoCancelableRunLoops should be set to `true` in
    *        case you want `flatMap` driven loops to be
    *        auto-cancelable. Defaults to `true`.
    *
    * @param localContextPropagation should be set to `true` in
    *        case you want the [[monix.execution.misc.Local Local]]
    *        variables to be propagated on async boundaries.
    *        Defaults to `false`.
    */
  final case class Options(
    autoCancelableRunLoops: Boolean,
    localContextPropagation: Boolean
  ) {
    /** Creates a new set of options from the source, but with
      * the [[autoCancelableRunLoops]] value set to `true`.
      */
    def enableAutoCancelableRunLoops: Options =
      copy(autoCancelableRunLoops = true)

    /** Creates a new set of options from the source, but with
      * the [[autoCancelableRunLoops]] value set to `false`.
      */
    def disableAutoCancelableRunLoops: Options =
      copy(autoCancelableRunLoops = false)

    /** Creates a new set of options from the source, but with
      * the [[localContextPropagation]] value set to `true`.
      */
    def enableLocalContextPropagation: Options =
      copy(localContextPropagation = true)

    /** Creates a new set of options from the source, but with
      * the [[localContextPropagation]] value set to `false`.
      */
    def disableLocalContextPropagation: Options =
      copy(localContextPropagation = false)

    /**
      * Enhances the options set with the features of the underlying
      * [[monix.execution.Scheduler Scheduler]].
      *
      * This enables for example the [[Options.localContextPropagation]]
      * in case the `Scheduler` is a
      * [[monix.execution.schedulers.TracingScheduler TracingScheduler]].
      */
    def withSchedulerFeatures(implicit s: Scheduler): Options = {
      val wLocals = s.features.contains(Scheduler.TRACING)
      if (wLocals == localContextPropagation)
        this
      else
        copy(localContextPropagation = wLocals || localContextPropagation)
    }
  }

  /** Default [[Options]] to use for [[Task]] evaluation,
    * thus:
    *
    *  - `autoCancelableRunLoops` is `true` by default
    *  - `localContextPropagation` is `false` by default
    *
    * On top of the JVM the default can be overridden by
    * setting the following system properties:
    *
    *  - `monix.environment.autoCancelableRunLoops`
    *    (`false`, `no` or `0` for disabling)
    *
    *  - `monix.environment.localContextPropagation`
    *    (`true`, `yes` or `1` for enabling)
    *
    * @see [[Task.Options]]
    */
  val defaultOptions: Options =
    Options(
      autoCancelableRunLoops = Platform.autoCancelableRunLoops,
      localContextPropagation = Platform.localContextPropagation
    )

  /** The `AsyncBuilder` is a type used by the [[Task.create]] builder,
    * in order to change its behavior based on the type of the
    * cancelation token.
    *
    * In combination with the
    * [[https://typelevel.org/cats/guidelines.html#partially-applied-type-params Partially-Applied Type technique]],
    * this ends up providing a polymorphic [[Task.create]] that can
    * support multiple cancelation tokens optimally, i.e. without
    * implicit conversions and that can be optimized depending on
    * the `CancelToken` used - for example if `Unit` is returned,
    * then the yielded task will not be cancelable and the internal
    * implementation will not have to worry about managing it, thus
    * increasing performance.
    */
  abstract class AsyncBuilder[CancelationToken] {
    def create[A](register: (Scheduler, Callback[Throwable, A]) => CancelationToken): Task[A]
  }

  object AsyncBuilder extends AsyncBuilder0 {
    /** Returns the implicit `AsyncBuilder` available in scope for the
      * given `CancelToken` type.
      */
    def apply[CancelationToken](implicit ref: AsyncBuilder[CancelationToken]): AsyncBuilder[CancelationToken] = ref

    /** For partial application of type parameters in [[Task.create]].
      *
      * Read about the
      * [[https://typelevel.org/cats/guidelines.html#partially-applied-type-params Partially-Applied Type Technique]].
      */
    private[eval] final class CreatePartiallyApplied[A](val dummy: Boolean = true) extends AnyVal {
      def apply[CancelationToken](register: (Scheduler, Callback[Throwable, A]) => CancelationToken)(
        implicit B: AsyncBuilder[CancelationToken]): Task[A] =
        B.create(register)
    }

    /** Implicit `AsyncBuilder` for non-cancelable tasks. */
    implicit val forUnit: AsyncBuilder[Unit] =
      new AsyncBuilder[Unit] {
        def create[A](register: (Scheduler, Callback[Throwable, A]) => Unit): Task[A] =
          TaskCreate.async0(register)
      }

    /** Implicit `AsyncBuilder` for cancelable tasks, using
      * `cats.effect.IO` values for specifying cancelation actions,
      * see [[https://typelevel.org/cats-effect/ Cats Effect]].
      */
    implicit val forIO: AsyncBuilder[IO[Unit]] =
      new AsyncBuilder[IO[Unit]] {
        def create[A](register: (Scheduler, Callback[Throwable, A]) => CancelToken[IO]): Task[A] =
          TaskCreate.cancelableIO(register)
      }

    /** Implicit `AsyncBuilder` for cancelable tasks, using
      * [[Task]] values for specifying cancelation actions.
      */
    implicit val forTask: AsyncBuilder[Task[Unit]] =
      new AsyncBuilder[Task[Unit]] {
        def create[A](register: (Scheduler, Callback[Throwable, A]) => CancelToken[Task]): Task[A] =
          TaskCreate.cancelable0(register)
      }

    /** Implicit `AsyncBuilder` for cancelable tasks, using
      * [[Coeval]] values for specifying cancelation actions.
      */
    implicit val forCoeval: AsyncBuilder[Coeval[Unit]] =
      new AsyncBuilder[Coeval[Unit]] {
        def create[A](register: (Scheduler, Callback[Throwable, A]) => Coeval[Unit]): Task[A] =
          TaskCreate.cancelableCoeval(register)
      }

    /** Implicit `AsyncBuilder` for non-cancelable tasks built by a function
      * returning a [[monix.execution.Cancelable.Empty Cancelable.Empty]].
      *
      * This is a case of applying a compile-time optimization trick,
      * completely ignoring the provided cancelable value, since we've got
      * a guarantee that it doesn't do anything.
      */
    implicit def forCancelableDummy[T <: Cancelable.Empty]: AsyncBuilder[T] =
      forCancelableDummyRef.asInstanceOf[AsyncBuilder[T]]

    private[this] val forCancelableDummyRef: AsyncBuilder[Cancelable.Empty] =
      new AsyncBuilder[Cancelable.Empty] {
        def create[A](register: (Scheduler, Callback[Throwable, A]) => Cancelable.Empty): Task[A] =
          TaskCreate.async0(register)
      }
  }

  private[Task] abstract class AsyncBuilder0 {
    /**
      * Implicit `AsyncBuilder` for cancelable tasks, using
      * [[monix.execution.Cancelable Cancelable]] values for
      * specifying cancelation actions.
      */
    implicit def forCancelable[T <: Cancelable]: AsyncBuilder[T] =
      forCancelableRef.asInstanceOf[AsyncBuilder[T]]

    private[this] val forCancelableRef =
      new AsyncBuilder[Cancelable] {
        def create[A](register: (Scheduler, Callback[Throwable, A]) => Cancelable): Task[A] =
          TaskCreate.cancelableCancelable(register)
      }
  }

  /** Internal API — The `Context` under which [[Task]] is supposed to be executed.
    *
    * This has been hidden in version 3.0.0-RC2, becoming an internal
    * implementation detail. Soon to be removed or changed completely.
    */
  private[eval] final case class Context(
    private val schedulerRef: Scheduler,
    options: Options,
    connection: TaskConnection,
    frameRef: FrameIndexRef) {

    val scheduler: Scheduler = {
      if (options.localContextPropagation && !schedulerRef.features.contains(Scheduler.TRACING))
        TracingScheduler(schedulerRef)
      else
        schedulerRef
    }

    def shouldCancel: Boolean =
      options.autoCancelableRunLoops &&
        connection.isCanceled

    def executionModel: ExecutionModel =
      schedulerRef.executionModel

    def withScheduler(s: Scheduler): Context =
      new Context(s, options, connection, frameRef)

    def withExecutionModel(em: ExecutionModel): Context =
      new Context(schedulerRef.withExecutionModel(em), options, connection, frameRef)

    def withOptions(opts: Options): Context =
      new Context(schedulerRef, opts, connection, frameRef)

    def withConnection(conn: TaskConnection): Context =
      new Context(schedulerRef, options, conn, frameRef)
  }

  private[eval] object Context {
    def apply(scheduler: Scheduler, options: Options): Context =
      apply(scheduler, options, TaskConnection())

    def apply(scheduler: Scheduler, options: Options, connection: TaskConnection): Context = {
      val em = scheduler.executionModel
      val frameRef = FrameIndexRef(em)
      new Context(scheduler, options, connection, frameRef)
    }
  }

  /** [[Task]] state describing an immediate synchronous value. */
  private[eval] final case class Now[A](value: A) extends Task[A] {
    // Optimization to avoid the run-loop
    override def runAsyncOptF(
      cb: Either[Throwable, A] => Unit)(implicit s: Scheduler, opts: Task.Options): CancelToken[Task] = {
      if (s.executionModel != AlwaysAsyncExecution) {
        Callback.callSuccess(cb, value)
        Task.unit
      } else {
        super.runAsyncOptF(cb)(s, opts)
      }
    }

    // Optimization to avoid the run-loop
    override def runToFutureOpt(implicit s: Scheduler, opts: Options): CancelableFuture[A] = {
      CancelableFuture.successful(value)
    }

    // Optimization to avoid the run-loop
    override def runAsyncOpt(cb: Either[Throwable, A] => Unit)(implicit s: Scheduler, opts: Options): Cancelable = {
      if (s.executionModel != AlwaysAsyncExecution) {
        Callback.callSuccess(cb, value)
        Cancelable.empty
      } else {
        super.runAsyncOpt(cb)(s, opts)
      }
    }

    // Optimization to avoid the run-loop
    override def runAsyncUncancelableOpt(cb: Either[Throwable, A] => Unit)(
      implicit s: Scheduler,
      opts: Options
    ): Unit = {
      if (s.executionModel != AlwaysAsyncExecution)
        Callback.callSuccess(cb, value)
      else
        super.runAsyncUncancelableOpt(cb)(s, opts)
    }

    // Optimization to avoid the run-loop
    override def runAsyncAndForgetOpt(implicit s: Scheduler, opts: Options): Unit =
      ()
  }

  /** [[Task]] state describing an immediate exception. */
  private[eval] final case class Error[A](e: Throwable) extends Task[A] {
    // Optimization to avoid the run-loop
    override def runAsyncOptF(
      cb: Either[Throwable, A] => Unit)(implicit s: Scheduler, opts: Task.Options): CancelToken[Task] = {
      if (s.executionModel != AlwaysAsyncExecution) {
        Callback.callError(cb, e)
        Task.unit
      } else {
        super.runAsyncOptF(cb)(s, opts)
      }
    }

    // Optimization to avoid the run-loop
    override def runToFutureOpt(implicit s: Scheduler, opts: Options): CancelableFuture[A] = {
      CancelableFuture.failed(e)
    }

    // Optimization to avoid the run-loop
    override def runAsyncOpt(cb: Either[Throwable, A] => Unit)(implicit s: Scheduler, opts: Options): Cancelable = {
      if (s.executionModel != AlwaysAsyncExecution) {
        Callback.callError(cb, e)
        Cancelable.empty
      } else {
        super.runAsyncOpt(cb)(s, opts)
      }
    }

    // Optimization to avoid the run-loop
    override def runAsyncAndForgetOpt(implicit s: Scheduler, opts: Options): Unit =
      s.reportFailure(e)

    // Optimization to avoid the run-loop
    override def runAsyncUncancelableOpt(cb: Either[Throwable, A] => Unit)(
      implicit s: Scheduler,
      opts: Options
    ): Unit = {
      if (s.executionModel != AlwaysAsyncExecution)
        Callback.callError(cb, e)
      else
        super.runAsyncUncancelableOpt(cb)(s, opts)
    }
  }

  /** [[Task]] state describing an immediate synchronous value. */
  private[eval] final case class Eval[A](thunk: () => A) extends Task[A]

  /** Internal state, the result of [[Task.defer]] */
  private[eval] final case class Suspend[+A](thunk: () => Task[A]) extends Task[A]

  /** Internal [[Task]] state that is the result of applying `flatMap`. */
  private[eval] final case class FlatMap[A, B](source: Task[A], f: A => Task[B]) extends Task[B]

  /** Internal [[Coeval]] state that is the result of applying `map`. */
  private[eval] final case class Map[S, +A](source: Task[S], f: S => A, index: Int)
    extends Task[A] with (S => Task[A]) {

    def apply(value: S): Task[A] =
      new Now(f(value))
    override def toString: String =
      super[Task].toString
  }

  /** Constructs a lazy [[Task]] instance whose result will
    * be computed asynchronously.
    *
    * Unsafe to build directly, only use if you know what you're doing.
    * For building `Async` instances safely, see [[cancelable0]].
    *
    * @param register is the side-effecting, callback-enabled function
    *        that starts the asynchronous computation and registers
    *        the callback to be called on completion
    *
    * @param trampolineBefore is an optimization that instructs the
    *        run-loop to insert a trampolined async boundary before
    *        evaluating the `register` function
    */
  private[monix] final case class Async[+A](
    register: (Context, Callback[Throwable, A]) => Unit,
    trampolineBefore: Boolean = false,
    trampolineAfter: Boolean = true,
    restoreLocals: Boolean = true)
    extends Task[A]

  /** For changing the context for the rest of the run-loop.
    *
    * WARNING: this is entirely internal API and shouldn't be exposed.
    */
  private[monix] final case class ContextSwitch[A](
    source: Task[A],
    modify: Context => Context,
    restore: (A, Throwable, Context, Context) => Context)
    extends Task[A]

  /**
    * Internal API — starts the execution of a Task with a guaranteed
    * asynchronous boundary.
    */
  private[monix] def unsafeStartAsync[A](source: Task[A], context: Context, cb: Callback[Throwable, A]): Unit =
    TaskRunLoop.restartAsync(source, context, cb, null, null, null)

  /** Internal API — a variant of [[unsafeStartAsync]] that tries to
    * detect if the `source` is known to fork and in such a case it
    * avoids creating an extraneous async boundary.
    */
  private[monix] def unsafeStartEnsureAsync[A](source: Task[A], context: Context, cb: Callback[Throwable, A]): Unit = {
    if (ForkedRegister.detect(source))
      unsafeStartNow(source, context, cb)
    else
      unsafeStartAsync(source, context, cb)
  }

  /**
    * Internal API — starts the execution of a Task with a guaranteed
    * trampolined async boundary.
    */
  private[monix] def unsafeStartTrampolined[A](source: Task[A], context: Context, cb: Callback[Throwable, A]): Unit =
    context.scheduler.execute(new TrampolinedRunnable {
      def run(): Unit =
        TaskRunLoop.startFull(source, context, cb, null, null, null, context.frameRef())
    })

  /**
    * Internal API - starts the immediate execution of a Task.
    */
  private[monix] def unsafeStartNow[A](source: Task[A], context: Context, cb: Callback[Throwable, A]): Unit =
    TaskRunLoop.startFull(source, context, cb, null, null, null, context.frameRef())

  /** Internal, reusable reference. */
  private[this] val neverRef: Async[Nothing] =
    Async((_, _) => (), trampolineBefore = false, trampolineAfter = false)

  /** Internal, reusable reference. */
  private val nowConstructor: Any => Task[Nothing] =
    ((a: Any) => new Now(a)).asInstanceOf[Any => Task[Nothing]]

  /** Internal, reusable reference. */
  private val raiseConstructor: Throwable => Task[Nothing] =
    e => new Error(e)

  /** Used as optimization by [[Task.failed]]. */
  private object Failed extends StackFrame[Any, Task[Throwable]] {
    def apply(a: Any): Task[Throwable] =
      Error(new NoSuchElementException("failed"))
    def recover(e: Throwable): Task[Throwable] =
      Now(e)
  }

  /** Used as optimization by [[Task.redeem]]. */
  private final class Redeem[A, B](fe: Throwable => B, fs: A => B) extends StackFrame[A, Task[B]] {
    def apply(a: A): Task[B] = new Now(fs(a))
    def recover(e: Throwable): Task[B] = new Now(fe(e))
  }

  /** Used as optimization by [[Task.attempt]]. */
  private object AttemptTask extends StackFrame[Any, Task[Either[Throwable, Any]]] {
    override def apply(a: Any): Task[Either[Throwable, Any]] =
      new Now(new Right(a))
    override def recover(e: Throwable): Task[Either[Throwable, Any]] =
      new Now(new Left(e))
  }

  /** Used as optimization by [[Task.materialize]]. */
  private object MaterializeTask extends StackFrame[Any, Task[Try[Any]]] {
    override def apply(a: Any): Task[Try[Any]] =
      new Now(new Success(a))
    override def recover(e: Throwable): Task[Try[Any]] =
      new Now(new Failure(e))
  }
}

private[eval] abstract class TaskInstancesLevel1 extends TaskInstancesLevel0 {
  /** Global instance for `cats.effect.Async` and for `cats.effect.Concurrent`.
    *
    * Implied are also `cats.CoflatMap`, `cats.Applicative`, `cats.Monad`,
    * `cats.MonadError` and `cats.effect.Sync`.
    *
    * As trivia, it's named "catsAsync" and not "catsConcurrent" because
    * it represents the `cats.effect.Async` lineage, up until
    * `cats.effect.Effect`, which imposes extra restrictions, in our case
    * the need for a `Scheduler` to be in scope (see [[Task.catsEffect]]).
    * So by naming the lineage, not the concrete sub-type implemented, we avoid
    * breaking compatibility whenever a new type class (that we can implement)
    * gets added into Cats.
    *
    * Seek more info about Cats, the standard library for FP, at:
    *
    *  - [[https://typelevel.org/cats/ typelevel/cats]]
    *  - [[https://github.com/typelevel/cats-effect typelevel/cats-effect]]
    */
  implicit def catsAsync: CatsConcurrentForTask =
    CatsConcurrentForTask

  /** Global instance for `cats.Parallel`.
    *
    * The `Parallel` type class is useful for processing
    * things in parallel in a generic way, usable with
    * Cats' utils and syntax:
    *
    * {{{
    *   import cats.syntax.all._
    *   import scala.concurrent.duration._
    *
    *   val taskA = Task.sleep(1.seconds).map(_ => "a")
    *   val taskB = Task.sleep(2.seconds).map(_ => "b")
    *   val taskC = Task.sleep(3.seconds).map(_ => "c")
    *
    *   // Returns "abc" after 3 seconds
    *   (taskA, taskB, taskC).parMapN { (a, b, c) =>
    *     a + b + c
    *   }
    * }}}
    *
    * Seek more info about Cats, the standard library for FP, at:
    *
    *  - [[https://typelevel.org/cats/ typelevel/cats]]
    *  - [[https://github.com/typelevel/cats-effect typelevel/cats-effect]]
    */
  implicit def catsParallel: CatsParallelForTask =
    CatsParallelForTask

  /** Given an `A` type that has a `cats.Monoid[A]` implementation,
    * then this provides the evidence that `Task[A]` also has
    * a `Monoid[ Task[A] ]` implementation.
    */
  implicit def catsMonoid[A](implicit A: Monoid[A]): Monoid[Task[A]] =
    new CatsMonadToMonoid[Task, A]()(CatsConcurrentForTask, A)
}

private[eval] abstract class TaskInstancesLevel0 extends TaskParallelNewtype {
  /** Global instance for `cats.effect.Effect` and for
    * `cats.effect.ConcurrentEffect`.
    *
    * Implied are `cats.CoflatMap`, `cats.Applicative`, `cats.Monad`,
    * `cats.MonadError`, `cats.effect.Sync` and `cats.effect.Async`.
    *
    * Note this is different from
    * [[monix.eval.Task.catsAsync Task.catsAsync]] because we need an
    * implicit [[monix.execution.Scheduler Scheduler]] in scope in
    * order to trigger the execution of a `Task`. It's also lower
    * priority in order to not trigger conflicts, because
    * `Effect <: Async` and `ConcurrentEffect <: Concurrent with Effect`.
    *
    * As trivia, it's named "catsEffect" and not "catsConcurrentEffect"
    * because it represents the `cats.effect.Effect` lineage, as in the
    * minimum that this value will support in the future. So by naming the
    * lineage, not the concrete sub-type implemented, we avoid breaking
    * compatibility whenever a new type class (that we can implement)
    * gets added into Cats.
    *
    * Seek more info about Cats, the standard library for FP, at:
    *
    *  - [[https://typelevel.org/cats/ typelevel/cats]]
    *  - [[https://github.com/typelevel/cats-effect typelevel/cats-effect]]
    *
    * @param s is a [[monix.execution.Scheduler Scheduler]] that needs
    *        to be available in scope
    */
  implicit def catsEffect(
    implicit s: Scheduler,
    opts: Task.Options = Task.defaultOptions): CatsConcurrentEffectForTask = {

    new CatsConcurrentEffectForTask
  }

  /** Given an `A` type that has a `cats.Semigroup[A]` implementation,
    * then this provides the evidence that `Task[A]` also has
    * a `Semigroup[ Task[A] ]` implementation.
    *
    * This has a lower-level priority than [[Task.catsMonoid]]
    * in order to avoid conflicts.
    */
  implicit def catsSemigroup[A](implicit A: Semigroup[A]): Semigroup[Task[A]] =
    new CatsMonadToSemigroup[Task, A]()(CatsConcurrentForTask, A)
}

private[eval] abstract class TaskParallelNewtype extends TaskContextShift {
  /** Newtype encoding for an `Task` data type that has a [[cats.Applicative]]
    * capable of doing parallel processing in `ap` and `map2`, needed
    * for implementing [[cats.Parallel]].
    *
    * Helpers are provided for converting back and forth in `Par.apply`
    * for wrapping any `Task` value and `Par.unwrap` for unwrapping.
    *
    * The encoding is based on the "newtypes" project by
    * Alexander Konovalov, chosen because it's devoid of boxing issues and
    * a good choice until opaque types will land in Scala.
    */
  type Par[+A] = Par.Type[A]

  /** Newtype encoding, see the [[Task.Par]] type alias
    * for more details.
    */
  object Par extends Newtype1[Task]
}

private[eval] abstract class TaskContextShift extends TaskTimers {
  /**
    * Default, pure, globally visible `cats.effect.ContextShift`
    * implementation that shifts the evaluation to `Task`'s default
    * [[monix.execution.Scheduler Scheduler]]
    * (that's being injected in [[Task.runToFuture]]).
    */
  implicit val contextShift: ContextShift[Task] =
    new ContextShift[Task] {
      override def shift: Task[Unit] =
        Task.shift
      override def evalOn[A](ec: ExecutionContext)(fa: Task[A]): Task[A] =
        ec match {
          case ref: Scheduler => fa.executeOn(ref, forceAsync = true)
          case _ => fa.executeOn(Scheduler(ec), forceAsync = true)
        }

    }

  /** Builds a `cats.effect.ContextShift` instance, given a
    * [[monix.execution.Scheduler Scheduler]] reference.
    */
  def contextShift(s: Scheduler): ContextShift[Task] =
    new ContextShift[Task] {
      override def shift: Task[Unit] =
        Task.shift(s)
      override def evalOn[A](ec: ExecutionContext)(fa: Task[A]): Task[A] =
        ec match {
          case ref: Scheduler => fa.executeOn(ref, forceAsync = true)
          case _ => fa.executeOn(Scheduler(ec), forceAsync = true)
        }

    }
}

private[eval] abstract class TaskTimers extends TaskClocks {

  /**
    * Default, pure, globally visible `cats.effect.Timer`
    * implementation that defers the evaluation to `Task`'s default
    * [[monix.execution.Scheduler Scheduler]]
    * (that's being injected in [[Task.runToFuture]]).
    */
  implicit val timer: Timer[Task] =
    new Timer[Task] {
      override def sleep(duration: FiniteDuration): Task[Unit] =
        Task.sleep(duration)
      override def clock: Clock[Task] =
        Task.clock
    }

  /** Builds a `cats.effect.Timer` instance, given a
    * [[monix.execution.Scheduler Scheduler]] reference.
    */
  def timer(s: Scheduler): Timer[Task] =
    new Timer[Task] {
      override def sleep(duration: FiniteDuration): Task[Unit] =
        Task.sleep(duration).executeOn(s)
      override def clock: Clock[Task] =
        Task.clock(s)
    }
}

private[eval] abstract class TaskClocks extends TaskDeprecated.Companion {
  /**
    * Default, pure, globally visible `cats.effect.Clock`
    * implementation that defers the evaluation to `Task`'s default
    * [[monix.execution.Scheduler Scheduler]]
    * (that's being injected in [[Task.runToFuture]]).
    */
  val clock: Clock[Task] =
    new Clock[Task] {
      override def realTime(unit: TimeUnit): Task[Long] =
        Task.deferAction(sc => Task.now(sc.clockRealTime(unit)))
      override def monotonic(unit: TimeUnit): Task[Long] =
        Task.deferAction(sc => Task.now(sc.clockMonotonic(unit)))
    }

  /**
    * Builds a `cats.effect.Clock` instance, given a
    * [[monix.execution.Scheduler Scheduler]] reference.
    */
  def clock(s: Scheduler): Clock[Task] =
    new Clock[Task] {
      override def realTime(unit: TimeUnit): Task[Long] =
        Task.eval(s.clockRealTime(unit))
      override def monotonic(unit: TimeUnit): Task[Long] =
        Task.eval(s.clockMonotonic(unit))
    }
}<|MERGE_RESOLUTION|>--- conflicted
+++ resolved
@@ -578,19 +578,12 @@
     * @return $runAsyncToFutureReturn
     */
   @UnsafeBecauseImpure
-<<<<<<< HEAD
-  def runToFutureOpt(implicit s: Scheduler, opts: Options): CancelableFuture[A] =
-    Local.bindCurrentAsyncIf(opts.localContextPropagation) {
-      TaskRunLoop.startFuture(this, s, opts)
-    }.asInstanceOf[CancelableFuture[A]]
-=======
   def runToFutureOpt(implicit s: Scheduler, opts: Options): CancelableFuture[A] = {
     val opts2 = opts.withSchedulerFeatures
-    Local.bindCurrentIf(opts2.localContextPropagation) {
+    Local.bindCurrentAsyncIf(opts2.localContextPropagation) {
       TaskRunLoop.startFuture(this, s, opts2)
-    }
+    }.asInstanceOf[CancelableFuture[A]]
   }
->>>>>>> b153e194
 
   /** Triggers the asynchronous execution, with a provided callback
     * that's going to be called at some point in the future with
