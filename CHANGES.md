--- conflicted
+++ resolved
@@ -1,4 +1,3 @@
-<<<<<<< HEAD
 ## Version 3.0.0-M4 (Feb 24, 2018)
 
 Features for `monix-execution`:
@@ -174,7 +173,7 @@
   fix comment mentioning Akka instead of Monix
 - [PR #588](https://github.com/monix/monix/pull/588):
   update copyright headers for Scala 2.11 source files
-=======
+
 ## Version 2.3.3 (Jan 21, 2018)
 
 Release is binary backwards compatible with series `2.3.x`.
@@ -197,7 +196,6 @@
 for more details.
 
 Upgrade to `2.3.3` is recommended!
->>>>>>> 22622974
 
 ## Version 3.0.0-M3 (Jan 7, 2017)
 
