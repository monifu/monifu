--- conflicted
+++ resolved
@@ -288,10 +288,7 @@
     def onError(ex: Throwable): Unit =
       signalFinish(Some(ex))
 
-<<<<<<< HEAD
-=======
     // $COVERAGE-OFF$
->>>>>>> fadf0436
     private def reportInvalidState(state: MapTaskState, method: String): Unit = {
       scheduler.reportFailure(
         new IllegalStateException(
