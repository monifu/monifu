--- conflicted
+++ resolved
@@ -1,18 +1,5 @@
 version = "3.5.2"
 runner.dialect = scala213source3
-<<<<<<< HEAD
-
-fileOverride {
-  "glob:**/src/main/scala_3.0/**" {
-    runner.dialect = scala3
-  }
-}
-
-maxColumn = 120
-docstrings = ScalaDoc
-docstrings.style = keep
-=======
->>>>>>> 72ba9546
 
 project.git = true
 preset = default
@@ -62,35 +49,7 @@
   extendSite = 2
 }
 
-<<<<<<< HEAD
-danglingParentheses.preset = false
-
-newlines {
-  afterCurlyLambdaParams = preserve
-  alwaysBeforeElseAfterCurlyIf = false
-  beforeCurlyLambdaParams = multilineWithCaseOnly
-  neverInResultType = false
-  penalizeSingleSelectMultiArgList = false
-  sometimesBeforeColonInMethodReturnType = true
-  topLevelBodyIfMinStatements = []
-}
-
-spaces {
-  afterKeywordBeforeParen = true
-}
-
-binPack {
-  parentConstructors = true
-  literalArgumentLists = true
-}
-
 optIn {
-  breaksInsideChains = false
-  breakChainOnFirstMethodDot = true
-  configStyleArguments = true
-=======
-optIn {
->>>>>>> 72ba9546
   forceBlankLineBeforeDocstring = false
 }
 
