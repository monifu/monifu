name: build

on:
  pull_request:
    branches: ['series/*']
  push:
    branches: ['series/*']
    tags: ["v[0-9]+*"]

jobs:
  jvm-tests:
    name: JVM / scala ${{ matrix.scala }}, jdk ${{ matrix.java }}
    runs-on: ubuntu-20.04
    strategy:
      fail-fast: false
      matrix:
        java: [ 8, 11 ]
        # WARN: build.sbt depends on this key path, as scalaVersion and
        # crossScalaVersions is determined from it
<<<<<<< HEAD
        scala: [ 2.12.12, 2.13.3, 3.0.0-RC1 ]
=======
        scala: [ 2.12.13, 2.13.3 ]
>>>>>>> e042c69b

    env:
      CI: true

    steps:
      - uses: actions/checkout@v2
      - uses: olafurpg/setup-scala@v10
        with:
          java-version: "adopt@1.${{ matrix.java }}"

      - name: Cache ivy2
        uses: actions/cache@v1
        with:
          path: ~/.ivy2/cache
          key: ${{ runner.os }}-sbt-ivy-cache-${{ hashFiles('**/*.sbt') }}-${{ hashFiles('project/build.properties') }}

      - name: Cache coursier (linux)
        if: contains(runner.os, 'linux')
        uses: actions/cache@v1
        with:
          path: ~/.cache/coursier/v1
          key: ${{ runner.os }}-sbt-coursier-cache-${{ hashFiles('**/*.sbt') }}-${{ hashFiles('project/build.properties') }}

      - name: Cache sbt
        uses: actions/cache@v1
        with:
          path: ~/.sbt
          key: ${{ runner.os }}-sbt-cache-${{ hashFiles('**/*.sbt') }}-${{ hashFiles('project/build.properties') }}

      - name: sbt ci-jvm
        run: ./.github/scripts/exec-sbt-command
        env:
          SCALA_VERSION: ${{ matrix.scala }}
          PLATFORM: ${{ matrix.java }}
          SBT_COMMAND: ci-jvm

  js-tests:
    name: JS / scala ${{ matrix.scala }}, jdk ${{ matrix.java }}
    runs-on: ubuntu-20.04
    strategy:
      fail-fast: false
      matrix:
        # WARN: build.sbt depends on this key path, as scalaVersion and
        # crossScalaVersions is determined from it
        include:
          - { java: 8, scala: 2.12.13 }
          - { java: 8, scala: 2.13.3 }

    env:
      CI: true

    steps:
      - uses: actions/checkout@v2
      - uses: olafurpg/setup-scala@v10
        with:
          java-version: "adopt@1.${{ matrix.java }}"

      - name: Cache ivy2
        uses: actions/cache@v1
        with:
          path: ~/.ivy2/cache
          key: ${{ runner.os }}-sbt-ivy-cache-${{ hashFiles('**/*.sbt') }}-${{ hashFiles('project/build.properties') }}

      - name: Cache coursier (linux)
        if: contains(runner.os, 'linux')
        uses: actions/cache@v1
        with:
          path: ~/.cache/coursier/v1
          key: ${{ runner.os }}-sbt-coursier-cache-${{ hashFiles('**/*.sbt') }}-${{ hashFiles('project/build.properties') }}

      - name: Cache sbt
        uses: actions/cache@v1
        with:
          path: ~/.sbt
          key: ${{ runner.os }}-sbt-cache-${{ hashFiles('**/*.sbt') }}-${{ hashFiles('project/build.properties') }}

      - name: Setup NodeJS
        uses: actions/setup-node@v2.1.2
        with:
          node-version: 14

      - name: sbt ci-js
        run: |
          ./.github/scripts/exec-sbt-command
        env:
          SCALA_VERSION: ${{ matrix.scala }}
          PLATFORM: ${{ matrix.java }}
          SBT_COMMAND: ci-js

  mima:
    name: Mima / scala ${{ matrix.scala }}, jdk ${{ matrix.java }}
    runs-on: ubuntu-20.04
    strategy:
      fail-fast: false
      matrix:
        include:
          - { java: 8, scala: 2.12.13 }
          - { java: 8, scala: 2.13.3 }

    steps:
      - uses: actions/checkout@v2
      - uses: olafurpg/setup-scala@v10
        with:
          java-version: "adopt@1.${{ matrix.java }}"

      - name: Cache ivy2
        uses: actions/cache@v1
        with:
          path: ~/.ivy2/cache
          key: ${{ runner.os }}-sbt-ivy-cache-${{ hashFiles('**/*.sbt') }}-${{ hashFiles('project/build.properties') }}

      - name: Cache coursier (linux)
        if: contains(runner.os, 'linux')
        uses: actions/cache@v1
        with:
          path: ~/.cache/coursier/v1
          key: ${{ runner.os }}-sbt-coursier-cache-${{ hashFiles('**/*.sbt') }}-${{ hashFiles('project/build.properties') }}

      - name: Cache sbt
        uses: actions/cache@v1
        with:
          path: ~/.sbt
          key: ${{ runner.os }}-sbt-cache-${{ hashFiles('**/*.sbt') }}-${{ hashFiles('project/build.properties') }}

      - name: sbt mimaReportBinaryIssues
        run: |
          ./.github/scripts/exec-sbt-command
        env:
          SCALA_VERSION: ${{ matrix.scala }}
          SBT_COMMAND: mimaReportBinaryIssues

  unidoc:
    name: Unidoc / scala ${{ matrix.scala }}, jdk ${{ matrix.java }}
    runs-on: ubuntu-20.04
    strategy:
      fail-fast: false
      matrix:
        include:
          - { java: 8, scala: 2.13.3 }

    steps:
      - uses: actions/checkout@v2
      - uses: olafurpg/setup-scala@v10
        with:
          java-version: "adopt@1.${{ matrix.java }}"

      - name: Cache ivy2
        uses: actions/cache@v1
        with:
          path: ~/.ivy2/cache
          key: ${{ runner.os }}-sbt-ivy-cache-${{ hashFiles('**/*.sbt') }}-${{ hashFiles('project/build.properties') }}

      - name: Cache coursier (linux)
        if: contains(runner.os, 'linux')
        uses: actions/cache@v1
        with:
          path: ~/.cache/coursier/v1
          key: ${{ runner.os }}-sbt-coursier-cache-${{ hashFiles('**/*.sbt') }}-${{ hashFiles('project/build.properties') }}

      - name: Cache sbt
        uses: actions/cache@v1
        with:
          path: ~/.sbt
          key: ${{ runner.os }}-sbt-cache-${{ hashFiles('**/*.sbt') }}-${{ hashFiles('project/build.properties') }}

      - name: sbt unidoc
        run: |
          ./.github/scripts/exec-sbt-command
        env:
          SCALA_VERSION: ${{ matrix.scala }}
          SBT_COMMAND: unidoc

  publish:
    name: Publish to Sonatype
    if: github.event_name == 'push' && (startsWith(github.ref, 'refs/tags/v') || github.ref == 'refs/heads/series/3.x')
    needs: [ jvm-tests, js-tests, mima, unidoc ]

    runs-on: ubuntu-20.04
    steps:
      - uses: actions/checkout@v2
        with:
          fetch-depth: 100

      - uses: olafurpg/setup-scala@v10
        with:
          java-version: "adopt@1.8"

      - name: Install GnuPG2
        run: |
          ./.github/scripts/setup-pgp
        env:
          PGP_SECRET: ${{ secrets.PGP_SECRET }}

      - name: .github/scripts/release
        run: |
          .github/scripts/release
        env:
          PGP_KEY_HEX: ${{ secrets.PGP_KEY_HEX }}
          PGP_PASSPHRASE: ${{ secrets.PGP_PASSPHRASE }}
          SONATYPE_PASSWORD: ${{ secrets.SONATYPE_PASSWORD }}
          SONATYPE_USERNAME: ${{ secrets.SONATYPE_USERNAME }}
          PUBLISH_STABLE_VERSION: false<|MERGE_RESOLUTION|>--- conflicted
+++ resolved
@@ -17,11 +17,7 @@
         java: [ 8, 11 ]
         # WARN: build.sbt depends on this key path, as scalaVersion and
         # crossScalaVersions is determined from it
-<<<<<<< HEAD
-        scala: [ 2.12.12, 2.13.3, 3.0.0-RC1 ]
-=======
-        scala: [ 2.12.13, 2.13.3 ]
->>>>>>> e042c69b
+        scala: [ 2.12.13, 2.13.3, 3.0.0-RC1 ]
 
     env:
       CI: true
@@ -69,6 +65,7 @@
         include:
           - { java: 8, scala: 2.12.13 }
           - { java: 8, scala: 2.13.3 }
+          - { java: 8, scala: 3.0.0-RC1 }
 
     env:
       CI: true
