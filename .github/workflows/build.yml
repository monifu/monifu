name: build

on:
  pull_request:
    branches: ['series/*']
  push:
    branches: ['series/*']
    tags: ["v[0-9]+*"]

jobs:
  jvm-tests:
    name: JVM / scala ${{ matrix.scala }}, jdk ${{ matrix.java }}
    runs-on: ubuntu-20.04
    strategy:
      fail-fast: false
      matrix:
        java: [ 8, 11 ]
        # WARN: build.sbt depends on this key path, as scalaVersion and
        # crossScalaVersions is determined from it
<<<<<<< HEAD
        scala: [ 2.12.14, 2.13.5, 3.0.0 ]
=======
        scala: [ 2.12.13, 2.13.5, 3.0.2 ]
>>>>>>> d6f504a6

    env:
      CI: true

    steps:
      - uses: actions/checkout@v2
      - uses: olafurpg/setup-scala@v10
        with:
          java-version: "adopt@1.${{ matrix.java }}"

      - name: Cache ivy2
        uses: actions/cache@v1
        with:
          path: ~/.ivy2/cache
          key: ${{ runner.os }}-sbt-ivy-cache-${{ hashFiles('**/*.sbt') }}-${{ hashFiles('project/build.properties') }}

      - name: Cache coursier (linux)
        if: contains(runner.os, 'linux')
        uses: actions/cache@v1
        with:
          path: ~/.cache/coursier/v1
          key: ${{ runner.os }}-sbt-coursier-cache-${{ hashFiles('**/*.sbt') }}-${{ hashFiles('project/build.properties') }}

      - name: Cache sbt
        uses: actions/cache@v1
        with:
          path: ~/.sbt
          key: ${{ runner.os }}-sbt-cache-${{ hashFiles('**/*.sbt') }}-${{ hashFiles('project/build.properties') }}

      - name: sbt ci-jvm
        run: ./.github/scripts/exec-sbt-command
        env:
          SCALA_VERSION: ${{ matrix.scala }}
          PLATFORM: ${{ matrix.java }}
          SBT_COMMAND: ci-jvm

  js-tests:
    name: JS / scala ${{ matrix.scala }}, jdk ${{ matrix.java }}
    runs-on: ubuntu-20.04
    strategy:
      fail-fast: false
      matrix:
        # WARN: build.sbt depends on this key path, as scalaVersion and
        # crossScalaVersions is determined from it
        include:
          - { java: 8, scala: 2.12.14 }
          - { java: 8, scala: 2.13.5 }
          - { java: 8, scala: 3.0.2 }

    env:
      CI: true

    steps:
      - uses: actions/checkout@v2
      - uses: olafurpg/setup-scala@v10
        with:
          java-version: "adopt@1.${{ matrix.java }}"

      - name: Cache ivy2
        uses: actions/cache@v1
        with:
          path: ~/.ivy2/cache
          key: ${{ runner.os }}-sbt-ivy-cache-${{ hashFiles('**/*.sbt') }}-${{ hashFiles('project/build.properties') }}

      - name: Cache coursier (linux)
        if: contains(runner.os, 'linux')
        uses: actions/cache@v1
        with:
          path: ~/.cache/coursier/v1
          key: ${{ runner.os }}-sbt-coursier-cache-${{ hashFiles('**/*.sbt') }}-${{ hashFiles('project/build.properties') }}

      - name: Cache sbt
        uses: actions/cache@v1
        with:
          path: ~/.sbt
          key: ${{ runner.os }}-sbt-cache-${{ hashFiles('**/*.sbt') }}-${{ hashFiles('project/build.properties') }}

      - name: Setup NodeJS
        uses: actions/setup-node@v2.1.2
        with:
          node-version: 14

      - name: sbt ci-js
        run: |
          ./.github/scripts/exec-sbt-command
        env:
          SCALA_VERSION: ${{ matrix.scala }}
          PLATFORM: ${{ matrix.java }}
          SBT_COMMAND: ci-js

  mima:
    name: Mima / scala ${{ matrix.scala }}, jdk ${{ matrix.java }}
    runs-on: ubuntu-20.04
    strategy:
      fail-fast: false
      matrix:
        include:
          - { java: 8, scala: 2.12.14 }
          - { java: 8, scala: 2.13.5 }
          - { java: 8, scala: 3.0.2 }

    steps:
      - uses: actions/checkout@v2
      - uses: olafurpg/setup-scala@v10
        with:
          java-version: "adopt@1.${{ matrix.java }}"

      - name: Cache ivy2
        uses: actions/cache@v1
        with:
          path: ~/.ivy2/cache
          key: ${{ runner.os }}-sbt-ivy-cache-${{ hashFiles('**/*.sbt') }}-${{ hashFiles('project/build.properties') }}

      - name: Cache coursier (linux)
        if: contains(runner.os, 'linux')
        uses: actions/cache@v1
        with:
          path: ~/.cache/coursier/v1
          key: ${{ runner.os }}-sbt-coursier-cache-${{ hashFiles('**/*.sbt') }}-${{ hashFiles('project/build.properties') }}

      - name: Cache sbt
        uses: actions/cache@v1
        with:
          path: ~/.sbt
          key: ${{ runner.os }}-sbt-cache-${{ hashFiles('**/*.sbt') }}-${{ hashFiles('project/build.properties') }}

      - name: sbt mimaReportBinaryIssues
        run: |
          ./.github/scripts/exec-sbt-command
        env:
          SCALA_VERSION: ${{ matrix.scala }}
          SBT_COMMAND: mimaReportBinaryIssues

  unidoc:
    name: Unidoc / scala ${{ matrix.scala }}, jdk ${{ matrix.java }}
    runs-on: ubuntu-20.04
    strategy:
      fail-fast: false
      matrix:
        include:
          - { java: 8, scala: 2.13.5 }
          # TODO: enable this after it works!
          # - { java: 8, scala: 3.0.2 }

    steps:
      - uses: actions/checkout@v2
      - uses: olafurpg/setup-scala@v10
        with:
          java-version: "adopt@1.${{ matrix.java }}"

      - name: Cache ivy2
        uses: actions/cache@v1
        with:
          path: ~/.ivy2/cache
          key: ${{ runner.os }}-sbt-ivy-cache-${{ hashFiles('**/*.sbt') }}-${{ hashFiles('project/build.properties') }}

      - name: Cache coursier (linux)
        if: contains(runner.os, 'linux')
        uses: actions/cache@v1
        with:
          path: ~/.cache/coursier/v1
          key: ${{ runner.os }}-sbt-coursier-cache-${{ hashFiles('**/*.sbt') }}-${{ hashFiles('project/build.properties') }}

      - name: Cache sbt
        uses: actions/cache@v1
        with:
          path: ~/.sbt
          key: ${{ runner.os }}-sbt-cache-${{ hashFiles('**/*.sbt') }}-${{ hashFiles('project/build.properties') }}

      - name: sbt unidoc
        run: |
          ./.github/scripts/exec-sbt-command
        env:
          SCALA_VERSION: ${{ matrix.scala }}
          SBT_COMMAND: unidoc

  all_tests:
    name: All Tests
    needs: [ jvm-tests, js-tests, mima, unidoc ]
    runs-on: ubuntu-20.04
    steps:
      - name: Ack
        run: |
          echo "All done."

  publish:
    name: Publish to Sonatype
    if: github.event_name == 'push' && (startsWith(github.ref, 'refs/tags/v') || github.ref == 'refs/heads/series/4.x')
    needs: [ all_tests ]

    runs-on: ubuntu-20.04
    steps:
      - uses: actions/checkout@v2
        with:
          fetch-depth: 100

      - uses: olafurpg/setup-scala@v10
        with:
          java-version: "adopt@1.8"

      - name: Install GnuPG2
        run: |
          ./.github/scripts/setup-pgp
        env:
          PGP_SECRET: ${{ secrets.PGP_SECRET }}

      - name: .github/scripts/release
        run: |
          .github/scripts/release
        env:
          PGP_KEY_HEX: ${{ secrets.PGP_KEY_HEX }}
          PGP_PASSPHRASE: ${{ secrets.PGP_PASSPHRASE }}
          SONATYPE_PASSWORD: ${{ secrets.SONATYPE_PASSWORD }}
          SONATYPE_USERNAME: ${{ secrets.SONATYPE_USERNAME }}
          PUBLISH_STABLE_VERSION: false<|MERGE_RESOLUTION|>--- conflicted
+++ resolved
@@ -17,11 +17,7 @@
         java: [ 8, 11 ]
         # WARN: build.sbt depends on this key path, as scalaVersion and
         # crossScalaVersions is determined from it
-<<<<<<< HEAD
-        scala: [ 2.12.14, 2.13.5, 3.0.0 ]
-=======
         scala: [ 2.12.13, 2.13.5, 3.0.2 ]
->>>>>>> d6f504a6
 
     env:
       CI: true
