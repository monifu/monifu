--- conflicted
+++ resolved
@@ -17,11 +17,7 @@
         java: [ 8, 11 ]
         # WARN: build.sbt depends on this key path, as scalaVersion and
         # crossScalaVersions is determined from it
-<<<<<<< HEAD
-        scala: [ 2.12.13, 2.13.6, 3.0.0 ]
-=======
         scala: [ 2.12.13, 2.13.5, 3.0.2 ]
->>>>>>> d6f504a6
 
     env:
       CI: true
@@ -68,13 +64,8 @@
         # crossScalaVersions is determined from it
         include:
           - { java: 8, scala: 2.12.13 }
-<<<<<<< HEAD
-          - { java: 8, scala: 2.13.6 }
-          - { java: 8, scala: 3.0.0 }
-=======
           - { java: 8, scala: 2.13.5 }
           - { java: 8, scala: 3.0.2 }
->>>>>>> d6f504a6
 
     env:
       CI: true
@@ -125,13 +116,8 @@
       matrix:
         include:
           - { java: 8, scala: 2.12.13 }
-<<<<<<< HEAD
-          - { java: 8, scala: 2.13.6 }
-          - { java: 8, scala: 3.0.0 }
-=======
           - { java: 8, scala: 2.13.5 }
           - { java: 8, scala: 3.0.2 }
->>>>>>> d6f504a6
 
     steps:
       - uses: actions/checkout@v2
