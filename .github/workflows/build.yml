name: build

on:
  pull_request:
    branches: ['series/*']
  push:
    branches: ['series/*']
    tags: ["v[0-9]+*"]

jobs:
  jvm-tests:
    name: JVM / scala ${{ matrix.scala }}, jdk ${{ matrix.java }}
    runs-on: ubuntu-20.04
    strategy:
      fail-fast: false
      matrix:
        java: [ 8, 11 ]
        # WARN: build.sbt depends on this key path, as scalaVersion and
        # crossScalaVersions is determined from it
<<<<<<< HEAD
        scala: [ 2.12.13, 3.0.0, 2.13.5 ]
=======
        scala: [ 2.12.17, 2.13.10, 3.2.2 ]
>>>>>>> 029b94cf

    env:
      CI: true

    steps:
      - uses: actions/checkout@v2
      - uses: olafurpg/setup-scala@v10
        with:
          java-version: "adopt@1.${{ matrix.java }}"

      - name: Cache ivy2
        uses: actions/cache@v1
        with:
          path: ~/.ivy2/cache
          key: ${{ runner.os }}-sbt-ivy-cache-${{ hashFiles('**/*.sbt') }}-${{ hashFiles('project/build.properties') }}

      - name: Cache coursier (linux)
        if: contains(runner.os, 'linux')
        uses: actions/cache@v1
        with:
          path: ~/.cache/coursier/v1
          key: ${{ runner.os }}-sbt-coursier-cache-${{ hashFiles('**/*.sbt') }}-${{ hashFiles('project/build.properties') }}

      - name: Cache sbt
        uses: actions/cache@v1
        with:
          path: ~/.sbt
          key: ${{ runner.os }}-sbt-cache-${{ hashFiles('**/*.sbt') }}-${{ hashFiles('project/build.properties') }}

      - name: sbt ci-jvm
        run: ./.github/scripts/exec-sbt-command
        env:
          SCALA_VERSION: ${{ matrix.scala }}
          PLATFORM: ${{ matrix.java }}
          SBT_COMMAND: ci-jvm

      - name: sbt reactiveTests/test
        run: ./.github/scripts/exec-sbt-command
        env:
          SCALA_VERSION: ${{ matrix.scala }}
          PLATFORM: ${{ matrix.java }}
          SBT_COMMAND: "reactiveTests/test"

  js-tests:
    name: JS / scala ${{ matrix.scala }}, jdk ${{ matrix.java }}
    runs-on: ubuntu-20.04
    strategy:
      fail-fast: false
      matrix:
        # WARN: build.sbt depends on this key path, as scalaVersion and
        # crossScalaVersions is determined from it
        include:
          - { java: 8, scala: 2.12.17 }
          - { java: 8, scala: 2.13.10 }
          - { java: 8, scala: 3.2.2 }

    env:
      CI: true

    steps:
      - uses: actions/checkout@v2
      - uses: olafurpg/setup-scala@v10
        with:
          java-version: "adopt@1.${{ matrix.java }}"

      - name: Cache ivy2
        uses: actions/cache@v1
        with:
          path: ~/.ivy2/cache
          key: ${{ runner.os }}-sbt-ivy-cache-${{ hashFiles('**/*.sbt') }}-${{ hashFiles('project/build.properties') }}

      - name: Cache coursier (linux)
        if: contains(runner.os, 'linux')
        uses: actions/cache@v1
        with:
          path: ~/.cache/coursier/v1
          key: ${{ runner.os }}-sbt-coursier-cache-${{ hashFiles('**/*.sbt') }}-${{ hashFiles('project/build.properties') }}

      - name: Cache sbt
        uses: actions/cache@v1
        with:
          path: ~/.sbt
          key: ${{ runner.os }}-sbt-cache-${{ hashFiles('**/*.sbt') }}-${{ hashFiles('project/build.properties') }}

      - name: Setup NodeJS
        uses: actions/setup-node@v2.1.2
        with:
          node-version: 14

      - name: sbt ci-js
        run: |
          ./.github/scripts/exec-sbt-command
        env:
          SCALA_VERSION: ${{ matrix.scala }}
          PLATFORM: ${{ matrix.java }}
          SBT_COMMAND: ci-js

  mima:
    name: Mima / scala ${{ matrix.scala }}, jdk ${{ matrix.java }}
    runs-on: ubuntu-20.04

    env:
      CI: true

    strategy:
      fail-fast: false
      matrix:
        include:
          - { java: 8, scala: 2.12.17 }
          - { java: 8, scala: 2.13.10 }
          - { java: 8, scala: 3.2.2 }

    steps:
      - uses: actions/checkout@v2
      - uses: olafurpg/setup-scala@v10
        with:
          java-version: "adopt@1.${{ matrix.java }}"

      - name: Cache ivy2
        uses: actions/cache@v1
        with:
          path: ~/.ivy2/cache
          key: ${{ runner.os }}-sbt-ivy-cache-${{ hashFiles('**/*.sbt') }}-${{ hashFiles('project/build.properties') }}

      - name: Cache coursier (linux)
        if: contains(runner.os, 'linux')
        uses: actions/cache@v1
        with:
          path: ~/.cache/coursier/v1
          key: ${{ runner.os }}-sbt-coursier-cache-${{ hashFiles('**/*.sbt') }}-${{ hashFiles('project/build.properties') }}

      - name: Cache sbt
        uses: actions/cache@v1
        with:
          path: ~/.sbt
          key: ${{ runner.os }}-sbt-cache-${{ hashFiles('**/*.sbt') }}-${{ hashFiles('project/build.properties') }}

      - name: sbt mimaReportBinaryIssues
        run: |
          ./.github/scripts/exec-sbt-command
        env:
          SCALA_VERSION: ${{ matrix.scala }}
          SBT_COMMAND: mimaReportBinaryIssues

  scalafmt:
    name: Scalafmt / scala ${{ matrix.scala }}, jdk ${{ matrix.java }}
    runs-on: ubuntu-20.04

    env:
      CI: true

    strategy:
      fail-fast: false
      matrix:
        include:
          - { java: 11, scala: 2.12.17 }
          - { java: 11, scala: 2.13.10 }
          - { java: 11, scala: 3.2.2 }

    steps:
      - uses: actions/checkout@v2
      - uses: olafurpg/setup-scala@v10
        with:
          java-version: "adopt@1.${{ matrix.java }}"

      - name: Cache ivy2
        uses: actions/cache@v1
        with:
          path: ~/.ivy2/cache
          key: ${{ runner.os }}-sbt-ivy-cache-${{ hashFiles('**/*.sbt') }}-${{ hashFiles('project/build.properties') }}

      - name: Cache coursier (linux)
        if: contains(runner.os, 'linux')
        uses: actions/cache@v1
        with:
          path: ~/.cache/coursier/v1
          key: ${{ runner.os }}-sbt-coursier-cache-${{ hashFiles('**/*.sbt') }}-${{ hashFiles('project/build.properties') }}

      - name: Cache sbt
        uses: actions/cache@v1
        with:
          path: ~/.sbt
          key: ${{ runner.os }}-sbt-cache-${{ hashFiles('**/*.sbt') }}-${{ hashFiles('project/build.properties') }}

      - name: sbt scalafmtCheckAll
        run: |
          ./.github/scripts/exec-sbt-command
        env:
          SCALA_VERSION: ${{ matrix.scala }}
          SBT_COMMAND: scalafmtCheckAll

  unidoc:
    name: Unidoc / scala ${{ matrix.scala }}, jdk ${{ matrix.java }}
    runs-on: ubuntu-20.04

    env:
      CI: true

    strategy:
      fail-fast: false
      matrix:
        include:
          - { java: 8, scala: 2.13.10 }
          - { java: 8, scala: 3.2.2 }

    steps:
      - uses: actions/checkout@v2
      - uses: olafurpg/setup-scala@v10
        with:
          java-version: "adopt@1.${{ matrix.java }}"

      - name: Cache ivy2
        uses: actions/cache@v1
        with:
          path: ~/.ivy2/cache
          key: ${{ runner.os }}-sbt-ivy-cache-${{ hashFiles('**/*.sbt') }}-${{ hashFiles('project/build.properties') }}

      - name: Cache coursier (linux)
        if: contains(runner.os, 'linux')
        uses: actions/cache@v1
        with:
          path: ~/.cache/coursier/v1
          key: ${{ runner.os }}-sbt-coursier-cache-${{ hashFiles('**/*.sbt') }}-${{ hashFiles('project/build.properties') }}

      - name: Cache sbt
        uses: actions/cache@v1
        with:
          path: ~/.sbt
          key: ${{ runner.os }}-sbt-cache-${{ hashFiles('**/*.sbt') }}-${{ hashFiles('project/build.properties') }}

      - name: sbt unidoc
        run: |
          ./.github/scripts/exec-sbt-command
        env:
          SCALA_VERSION: ${{ matrix.scala }}
          SBT_COMMAND: unidoc

  all_tests:
    name: All Tests
    if: always()
    needs: [ jvm-tests, js-tests, mima, scalafmt, unidoc ]
    runs-on: ubuntu-20.04
    steps:
    - name: Validate required tests
      uses: re-actors/alls-green@release/v1
      with:
        jobs: ${{ toJSON(needs) }}

  publish:
    name: Publish to Sonatype
    if: github.event_name == 'push' && (startsWith(github.ref, 'refs/tags/v') || github.ref == 'refs/heads/series/4.x')
    needs: [ all_tests ]

    env:
      CI: true

    runs-on: ubuntu-20.04
    steps:
      - uses: actions/checkout@v2
        with:
          fetch-depth: 100

      - uses: olafurpg/setup-scala@v10
        with:
          java-version: "adopt@1.8"

      - name: Install GnuPG2
        run: |
          ./.github/scripts/setup-pgp

      - name: .github/scripts/release
        run: |
          .github/scripts/release
        env:
          PGP_KEY_HEX: ${{ secrets.PGP_KEY_HEX }}
          PGP_PASSPHRASE: ${{ secrets.PGP_PASSPHRASE }}
          SONATYPE_PASSWORD: ${{ secrets.SONATYPE_PASSWORD }}
          SONATYPE_USERNAME: ${{ secrets.SONATYPE_USERNAME }}
          PUBLISH_STABLE_VERSION: false<|MERGE_RESOLUTION|>--- conflicted
+++ resolved
@@ -17,11 +17,7 @@
         java: [ 8, 11 ]
         # WARN: build.sbt depends on this key path, as scalaVersion and
         # crossScalaVersions is determined from it
-<<<<<<< HEAD
-        scala: [ 2.12.13, 3.0.0, 2.13.5 ]
-=======
         scala: [ 2.12.17, 2.13.10, 3.2.2 ]
->>>>>>> 029b94cf
 
     env:
       CI: true
