--- conflicted
+++ resolved
@@ -130,10 +130,6 @@
       F.flatMap(fa)(f)
     final override def flatten[A](ffa: F[F[A]]): F[A] =
       F.flatten(ffa)
-<<<<<<< HEAD
-    override def tailRecM[A, B](a: A)(f: (A) => F[Either[A, B]]): F[B] =
-      defaultTailRecM(a)(f)
-=======
 
     override def tailRecM[A, B](a: A)(f: (A) => F[Either[A, B]]): F[B] = {
       val instance = F.asInstanceOf[AnyRef]
@@ -150,7 +146,6 @@
           MonadRec.defaultTailRecM(a)(f)(F)
       }
     }
->>>>>>> 0c4601a3
   }
 }
 
@@ -204,19 +199,11 @@
     */
   implicit def monixToCatsComonad[F[_] : Comonad]: _root_.cats.Comonad[F] =
     new ConvertMonixToCatsComonad[F]()
-<<<<<<< HEAD
 
   protected class ConvertMonixToCatsComonad[F[_]](implicit F: Comonad[F])
     extends MonixToCatsCoflatMap[F]()(F.cobind)
       with _root_.cats.Comonad[F] {
 
-=======
-
-  protected class ConvertMonixToCatsComonad[F[_]](implicit F: Comonad[F])
-    extends MonixToCatsCoflatMap[F]()(F.cobind)
-      with _root_.cats.Comonad[F] {
-
->>>>>>> 0c4601a3
     final override def extract[A](x: F[A]): A =
       F.extract(x)
   }
@@ -302,19 +289,11 @@
   /** Converts Monix's [[monix.types.MonadRec MonadRec]]
     * instances into the Cats `Monad`.
     */
-<<<<<<< HEAD
-  implicit def monixToCatsMonadRec[F[_] : MonadRec]: _root_.cats.Monad[F] with _root_.cats.RecursiveTailRecM[F] =
-      new MonixToCatsMonadRec[F]()
-
-  protected class MonixToCatsMonadRec[F[_]](implicit F: MonadRec[F])
-    extends MonixToCatsMonad[F]()(F.monad) with _root_.cats.RecursiveTailRecM[F] {
-=======
   implicit def monixToCatsMonadRec[F[_] : MonadRec]: _root_.cats.Monad[F] =
       new MonixToCatsMonadRec[F]()
 
   protected class MonixToCatsMonadRec[F[_]](implicit F: MonadRec[F])
     extends MonixToCatsMonad[F]()(F.monad) {
->>>>>>> 0c4601a3
 
     final override def tailRecM[A, B](a: A)(f: (A) => F[Either[A, B]]): F[B] =
       F.tailRecM(a)(f)
