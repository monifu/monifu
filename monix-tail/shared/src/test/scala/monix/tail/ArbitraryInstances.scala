--- conflicted
+++ resolved
@@ -101,24 +101,14 @@
   implicit def isEqIterantTask[A](implicit A: Eq[A], sc: TestScheduler): Eq[Iterant[Task, A]] =
     new Eq[Iterant[Task, A]] {
       def eqv(lh: Iterant[Task,  A], rh: Iterant[Task,  A]): Boolean = {
-<<<<<<< HEAD
-        lh.attempt.toListL === rh.attempt.toListL
-=======
-        implicit val s = TestScheduler()
         materialize(lh) === materialize(rh)
->>>>>>> 93372cc4
       }
     }
 
   implicit def isEqIterantIO[A](implicit A: Eq[A], sc: TestScheduler): Eq[Iterant[IO, A]] =
     new Eq[Iterant[IO, A]] {
       def eqv(lh: Iterant[IO,  A], rh: Iterant[IO,  A]): Boolean = {
-<<<<<<< HEAD
-        lh.attempt.toListL === rh.attempt.toListL
-=======
-        implicit val s = TestScheduler()
         materialize(lh) === materialize(rh)
->>>>>>> 93372cc4
       }
     }
 
