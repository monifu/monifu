/*
 * Copyright (c) 2014-2018 by The Monix Project Developers.
 * See the project homepage at: https://monix.io
 *
 * Licensed under the Apache License, Version 2.0 (the "License");
 * you may not use this file except in compliance with the License.
 * You may obtain a copy of the License at
 *
 *     http://www.apache.org/licenses/LICENSE-2.0
 *
 * Unless required by applicable law or agreed to in writing, software
 * distributed under the License is distributed on an "AS IS" BASIS,
 * WITHOUT WARRANTIES OR CONDITIONS OF ANY KIND, either express or implied.
 * See the License for the specific language governing permissions and
 * limitations under the License.
 */

package monix.tail

import java.io.PrintStream

import cats.arrow.FunctionK
<<<<<<< HEAD
import cats.effect._
import cats.{Applicative, CoflatMap, Eq, MonadError, Monoid, MonoidK, Order, Parallel}
=======
import cats.effect.{Async, Effect, Sync}
import cats.{Applicative, CoflatMap, Eq, Monoid, MonoidK, Order, Parallel}
import monix.eval.instances.{CatsAsyncForTask, CatsBaseForTask, CatsSyncForCoeval}
>>>>>>> 9cfa6940
import monix.eval.{Coeval, Task}
import monix.execution.Scheduler
import monix.execution.misc.NonFatal
import monix.tail.batches.{Batch, BatchCursor}
import monix.tail.internal._
import org.reactivestreams.Publisher

import scala.collection.immutable.LinearSeq
import scala.collection.mutable
import scala.concurrent.duration.{Duration, FiniteDuration}
import scala.reflect.ClassTag

/** The `Iterant` is a type that describes lazy, possibly asynchronous
  * streaming of elements using a pull-based protocol.
  *
  * It is similar somewhat in spirit to Scala's own
  * `collection.immutable.Stream` and with Java's `Iterable`, except
  * that it is more composable and more flexible due to evaluation being
  * controlled by an `F[_]` monadic type that you have to supply
  * (like [[monix.eval.Task Task]], [[monix.eval.Coeval Coeval]] or
  * `cats.effect.IO`) which will control the evaluation. In other words,
  * this `Iterant` type is capable of strict or lazy, synchronous or
  * asynchronous evaluation.
  *
  * Consumption of an `Iterant` happens typically in a loop where
  * the current step represents either a signal that the stream
  * is over, or a (head, rest) pair, very similar in spirit to
  * Scala's standard `List` or `Iterable`.
  *
  * The type is an ADT, meaning a composite of the following types:
  *
  *  - [[monix.tail.Iterant.Next Next]] which signals a single strict
  *    element, the `head` and a `rest` representing the rest of the stream
  *
  *  - [[monix.tail.Iterant.NextBatch NextBatch]] is a variation on `Next`
  *    for signaling a whole batch of elements by means of a
  *    [[monix.tail.batches.Batch Batch]], a type that's similar with
  *    Scala's `Iterable`, along with the `rest` of the stream.
  *
  *  - [[monix.tail.Iterant.NextCursor NextCursor]] is a variation on `Next`
  *    for signaling a whole strict batch of elements as a traversable
  *    [[monix.tail.batches.BatchCursor BatchCursor]], a type that's similar
  *    with Scala's `Iterator`, along with the `rest` of the stream.
  *
  *  - [[monix.tail.Iterant.Suspend Suspend]] is for suspending the
  *    evaluation of a stream.
  *
  *  - [[monix.tail.Iterant.Halt Halt]] represents an empty stream,
  *    signaling the end, either in success or in error.
  *
  *  - [[monix.tail.Iterant.Last Last]] represents a one-element
  *    stream, where `Last(item)` as an optimisation on
  *    `Next(item, F.pure(Halt(None)), F.unit)`.
  *
  * ==Parametric Polymorphism==
  *
  * The `Iterant` type accepts as type parameter an `F` monadic type
  * that is used to control how evaluation happens. For example you can
  * use [[monix.eval.Task Task]], in which case the streaming can have
  * asynchronous behavior, or you can use [[monix.eval.Coeval Coeval]]
  * in which case it can behave like a normal, synchronous `Iterable`.
  *
  * As restriction, this `F[_]` type used should be stack safe in
  * `map` and `flatMap`, otherwise you might get stack-overflow
  * exceptions. This is why in general the type class required
  * for `F` is `cats.effect.Sync`.
  *
  * When building instances, type `F[_]` which handles the evaluation
  * needs to be specified upfront. Example:
  *
  * {{{
  *   import cats.effect.IO
  *   import monix.eval.{Task, Coeval}
  *
  *   // Builds an Iterant powered by Monix's Task
  *   Iterant[Task].of(1, 2, 3)
  *
  *   // Builds an Iterant powered by Monix's Coeval
  *   Iterant[Coeval].of(1, 2, 3)
  *
  *   // Builds an Iterant powered by Cats's IO
  *   Iterant[IO].of(1, 2, 3)
  * }}}
  *
  * You'll usually pick between `Task`, `Coeval` or `IO` for your
  * needs.
  *
  * ==Attribution==
  *
  * This type was inspired by the `Streaming` type in the
  * [[https://typelevel.org/cats/ Typelevel Cats]] library (later moved
  * to [[https://github.com/stew/dogs Dogs]]), originally committed in
  * Cats by Erik Osheim. It was also inspired by other push-based
  * streaming abstractions, like the `Iteratee` or `IAsyncEnumerable`.
  *
  * @tparam F is the data type that controls evaluation; note that
  *         it must be stack-safe in its `map` and `flatMap`
  *         operations
  *
  * @tparam A is the type of the elements produced by this Iterant
  */
sealed abstract class Iterant[F[_], A] extends Product with Serializable {
  self =>

  import Iterant._

  /** Appends a stream to the end of the source, effectively
    * concatenating them.
    *
    * The right hand side is suspended in the `F[_]` data type, thus
    * allowing for laziness.
    *
    * Example: {{{
    *   // Yields 1, 2, 3, 4
    *   Iterant[Task].of(1, 2) ++ Task.suspend {
    *     Iterant[Task].of(3, 4)
    *   }
    * }}}
    *
    * @param rhs is the iterant to append at the end of our source.
    */
  final def ++[B >: A](rhs: F[Iterant[F, B]])(implicit F: Applicative[F]): Iterant[F, B] =
    IterantConcat.concat(self.upcast[B], Suspend(rhs, F.unit))

  /** Prepends an element to the iterant, returning a new
    * iterant that will start with the given `head` and then
    * continue with the source.
    *
    * Example: {{{
    *   // Yields 1, 2, 3, 4
    *   1 +: Iterant[Task].of(2, 3, 4)
    * }}}
    *
    * @param head is the element to prepend at the start of
    *        this iterant
    */
  final def +:[B >: A](head: B)(implicit F: Applicative[F]): Iterant[F, B] =
    Next(head, F.pure(self.upcast[B]), earlyStop)

  /** Appends the right hand side element to the end of this iterant.
    *
    * Example: {{{
    *   // Yields 1, 2, 3, 4
    *   Iterant[Task].of(1, 2, 3) :+ 4
    * }}}
    *
    * @param elem is the element to append at the end
    */
  final def :+[B >: A](elem: B)(implicit F: Applicative[F]): Iterant[F, B] =
    ++(Next[F, B](elem, F.pure(Halt[F, B](None)), F.unit))(F)

  /** Appends the given stream to the end of the source, effectively
    * concatenating them.
    *
    * Example: {{{
    *   // Yields 1, 2, 3, 4
    *   Iterant[Task].of(1, 2) ++ Iterant[Task].of(3, 4)
    * }}}
    *
    * @param rhs is the (right hand side) iterant to concatenate at
    *        the end of this iterant.
    */
  final def ++[B >: A](rhs: Iterant[F, B])(implicit F: Applicative[F]): Iterant[F, B] =
    IterantConcat.concat(this.upcast[B], rhs)(F)

  /** Explicit covariance operator.
    *
    * The [[Iterant]] type isn't covariant in type param `A`, because
    * covariance doesn't play well with a higher-kinded type like
    * `F[_]`.  So in case you have an `Iterant[F, A]`, but need an
    * `Iterant[F, B]`, knowing that `A extends B`, then you can do an
    * `upcast`.
    *
    * Example: {{{
    *   val source: Iterant[Task, List[Int]] = ???
    *
    *   // This will trigger an error because of the invariance:
    *   val sequences: Iterant[Task, Seq[Int]] = source
    *
    *   // But this will work just fine:
    *   val sequences: Iterant[Task, Seq[Int]] = source.upcast[Seq[Int]]
    * }}}
    */
  final def upcast[B >: A]: Iterant[F, B] =
    this.asInstanceOf[Iterant[F, B]]

  /** Converts the source `Iterant` that emits `A` elements into an
    * iterant that emits `Either[Throwable, A]`, thus materializing
    * whatever error that might interrupt the stream.
    *
    * Example: {{{
    *   // Yields Right(1), Right(2), Right(3)
    *   Iterant[Task].of(1, 2, 3).attempt
    *
    *
    *   // Yields Right(1), Right(2), Left(DummyException())
    *   (Iterant[Task].of(1, 2) ++
    *     Iterant[Task].raiseError(DummyException())).attempt
    * }}}
    */
  final def attempt(implicit F: Sync[F]): Iterant[F, Either[Throwable, A]] =
    IterantOnError.attempt(self)

  /** Optimizes the access to the source by periodically gathering
    * items emitted into batches of the specified size and emitting
    * [[monix.tail.Iterant.NextBatch NextBatch]] nodes.
    *
    * For this operation we have this law:
    *
    * {{{
    *   source.batched(16) <-> source
    * }}}
    *
    * This means that the result will emit exactly what the source
    * emits, however the underlying representation will be different,
    * the emitted notes being of type `NextBatch`, wrapping arrays
    * with the length equal to the given `count`.
    *
    * Very similar in behavior with [[bufferTumbling]], however the
    * batches are implicit, not explicit. Useful for optimization.
    */
  def batched(count: Int)(implicit F: Sync[F]): Iterant[F, A] =
    IterantBuffer.batched(self, count)(F)

  /** Periodically gather items emitted by an iterant into bundles
    * and emit these bundles rather than emitting the items one at a
    * time. This version of `buffer` is emitting items once the
    * internal buffer has reached the given count.
    *
    * If the source iterant completes, then the current buffer gets
    * signaled downstream. If the source triggers an error then the
    * current buffer is being dropped and the error gets propagated
    * immediately.
    *
    * {{{
    *   // Yields Seq(1, 2, 3), Seq(4, 5, 6), Seq(7)
    *   Iterant[Coeval].of(1, 2, 3, 4, 5, 6, 7).bufferTumbling(3)
    * }}}
    *
    * @see [[bufferSliding]] for the more flexible version that allows
    *      to specify a `skip` argument.
    *
    * @param count the maximum size of each buffer before it should
    *        be emitted
    */
  def bufferTumbling(count: Int)(implicit F: Sync[F]): Iterant[F, Seq[A]] =
    bufferSliding(count, count)

  /** Returns an iterant that emits buffers of items it collects from
    * the source iterant. The resulting iterant emits buffers
    * every `skip` items, each containing `count` items.
    *
    * If the source iterant completes, then the current buffer gets
    * signaled downstream. If the source triggers an error then the
    * current buffer is being dropped and the error gets propagated
    * immediately.
    *
    * For `count` and `skip` there are 3 possibilities:
    *
    *  1. in case `skip == count`, then there are no items dropped and
    *     no overlap, the call being equivalent to `buffer(count)`
    *  1. in case `skip < count`, then overlap between buffers
    *     happens, with the number of elements being repeated being
    *     `count - skip`
    *  1. in case `skip > count`, then `skip - count` elements start
    *     getting dropped between windows
    *
    * Example:
    *
    * {{{
    *   val source = Iterant[Coeval].of(1, 2, 3, 4, 5, 6, 7)
    *
    *   // Yields Seq(1, 2, 3), Seq(4, 5, 6), Seq(7)
    *   source.bufferSliding(3, 3)
    *
    *   // Yields Seq(1, 2, 3), Seq(5, 6, 7)
    *   source.bufferSliding(3, 4)
    *
    *   // Yields Seq(1, 2, 3), Seq(3, 4, 5), Seq(5, 6, 7)
    *   source.bufferSliding(3, 2)
    * }}}
    *
    * @param count the maximum size of each buffer before it should
    *        be emitted
    *
    * @param skip how many items emitted by the source iterant should
    *        be skipped before starting a new buffer. Note that when
    *        skip and count are equal, this is the same operation as
    *        `bufferTumbling(count)`
    */
  final def bufferSliding(count: Int, skip: Int)(implicit F: Sync[F]): Iterant[F, Seq[A]] =
    IterantBuffer.sliding(self, count, skip)

  /** Builds a new iterant by applying a partial function to all
    * elements of the source on which the function is defined.
    *
    * Example: {{{
    *   // Yields 2, 4, 6
    *   Iterant[Task].of(1, 2, 3, 4, 5, 6)
    *     .map { x => Option(x).filter(_ % 2 == 0) }
    *     .collect { case Some(x) => x }
    * }}}
    *
    * @param pf the partial function that filters and maps the iterant
    * @tparam B the element type of the returned iterant.
    *
    * @return a new iterant resulting from applying the partial
    *         function `pf` to each element on which it is defined and
    *         collecting the results. The order of the elements is
    *         preserved.
    */
  final def collect[B](pf: PartialFunction[A, B])(implicit F: Sync[F]): Iterant[F, B] =
    IterantCollect(this, pf)(F)

  /** Alias for [[concat]]. */
  final def concat[B](implicit ev: A <:< Iterant[F, B], F: Sync[F]): Iterant[F, B] =
    flatten(ev, F)

  /** Given an `Iterant` that generates `Iterant` elements, concatenates
    * all the generated iterants.
    *
    * Equivalent with: `source.flatMap(x => x)`
    */
  final def flatten[B](implicit ev: A <:< Iterant[F, B], F: Sync[F]): Iterant[F, B] =
    flatMap(x => x)(F)

  /** Alias for [[flatMap]]. */
  final def concatMap[B](f: A => Iterant[F, B])(implicit F: Sync[F]): Iterant[F, B] =
    flatMap(f)

  /** Applies the function to the elements of the source and
    * concatenates the results.
    *
    * This operation is the monadic "bind", with all laws it entails.
    *
    * Also note that the implementation can use constant memory
    * depending on usage, thus it can be used in tail recursive loops.
    *
    * Example: {{{
    *   // Effectively equivalent with .filter
    *   Iterant[Task].of(1, 2, 3, 4, 5, 6).flatMap { elem =>
    *     if (elem % 2 == 0)
    *       Iterant[Task].pure(elem)
    *     else
    *       Iterant[Task].empty
    *   }
    * }}}
    *
    * @param f is the function mapping elements from the
    *        source to iterants
    */
  final def flatMap[B](f: A => Iterant[F, B])(implicit F: Sync[F]): Iterant[F, B] =
    IterantConcat.flatMap(this, f)(F)

  /** Counts the total number of elements emitted by the source.
    *
    * Example:
    *
    * {{{
    *   // Yields 100
    *   Iterant[IO].range(0, 100).countL
    *
    *   // Yields 1
    *   Iterant[IO].pure(1).countL
    *
    *   // Yields 0
    *   Iterant[IO].empty[Int].countL
    * }}}
    */
  final def countL(implicit F: Sync[F]): F[Long] =
    foldLeftL(0L)((c, _) => c + 1)

  /** Suppress duplicate consecutive items emitted by the source.
    *
    * Example:
    * {{{
    *   // Yields 1, 2, 1, 3, 2, 4
    *   Iterant[Coeval].of(1, 1, 1, 2, 2, 1, 1, 3, 3, 3, 2, 2, 4, 4, 4)
    *     .distinctUntilChanged
    * }}}
    *
    * Duplication is detected by using the equality relationship
    * provided by the `cats.Eq` type class. This allows one to
    * override the equality operation being used (e.g. maybe the
    * default `.equals` is badly defined, or maybe you want reference
    * equality, so depending on use case).
    *
    * In case type `A` is a primitive type and an `Eq[A]` instance
    * is not in scope, then you probably need this import:
    * {{{
    *   import cats.instances.all._
    * }}}
    *
    * Or in case your type `A` does not have an `Eq[A]` instance
    * defined for it, then you can quickly define one like this:
    * {{{
    *   import cats.Eq
    *
    *   implicit val eqA = Eq.fromUniversalEquals[A]
    * }}}
    *
    * @param A is the `cats.Eq` instance that defines equality for `A`
    */
  final def distinctUntilChanged(implicit F: Sync[F], A: Eq[A]): Iterant[F, A] =
    distinctUntilChangedByKey(identity)(F, A)

  /** Given a function that returns a key for each element emitted by
    * the source, suppress consecutive duplicate items.
    *
    * Example:
    *
    * {{{
    *   // Yields 1, 2, 3, 4
    *   Iterant[Coeval].of(1, 3, 2, 4, 2, 3, 5, 7, 4)
    *     .distinctUntilChangedBy(_ % 2)
    * }}}
    *
    * Duplication is detected by using the equality relationship
    * provided by the `cats.Eq` type class. This allows one to
    * override the equality operation being used (e.g. maybe the
    * default `.equals` is badly defined, or maybe you want reference
    * equality, so depending on use case).
    *
    * In case type `K` is a primitive type and an `Eq[K]` instance
    * is not in scope, then you probably need this import:
    * {{{
    *   import cats.instances.all._
    * }}}
    *
    * Or in case your type `K` does not have an `Eq[K]` instance
    * defined for it, then you can quickly define one like this:
    * {{{
    *   import cats.Eq
    *
    *   implicit val eqK = Eq.fromUniversalEquals[K]
    * }}}
    *
    * @param key is a function that returns a `K` key for each element,
    *        a value that's then used to do the deduplication
    *
    * @param K is the `cats.Eq` instance that defines equality for
    *        the key type `K`
    */
  final def distinctUntilChangedByKey[K](key: A => K)(implicit F: Sync[F], K: Eq[K]): Iterant[F, A] =
    IterantDistinctUntilChanged(self, key)(F, K)

  /** Given a routine make sure to execute it whenever
    * the consumer executes the current `stop` action.
    *
    * Example: {{{
    *   iterant.doOnEarlyStop(Task.eval {
    *     println("Was stopped early!")
    *   })
    * }}}
    *
    * @param f is the function to execute on early stop
    */
  final def doOnEarlyStop(f: F[Unit])(implicit F: Sync[F]): Iterant[F, A] =
    IterantStop.doOnEarlyStop(this, f)(F)

  /** Returns a new enumerator in which `f` is scheduled to be executed
    * on [[Iterant.Halt halt]] or on [[earlyStop]].
    *
    * This would typically be used to release any resources acquired
    * by this enumerator.
    *
    * Note that [[doOnEarlyStop]] is subsumed under this operation,
    * the given `f` being evaluated on both reaching the end or
    * canceling early.
    *
    * Example: {{{
    *   iterant.doOnEarlyStop(err => Task.eval {
    *     err match {
    *       case Some(e) => log.error(e)
    *       case None =>
    *         println("Was consumed successfully!")
    *     }
    *   })
    * }}}
    *
    * @param f is the function to execute on early stop
    */
  final def doOnFinish(f: Option[Throwable] => F[Unit])(implicit F: Sync[F]): Iterant[F, A] =
    IterantStop.doOnFinish(this, f)(F)

  /** Drops the first `n` elements (from the start).
    *
    * Example: {{{
    *   // Yields 4, 5
    *   Iterant[Task].of(1, 2, 3, 4, 5).drop(3)
    * }}}
    *
    * @param n the number of elements to drop
    * @return a new iterant that drops the first ''n'' elements
    *         emitted by the source
    */
  final def drop(n: Int)(implicit F: Sync[F]): Iterant[F, A] =
    IterantDrop(self, n)(F)

  /** Drops the last `n` elements (from the end).
    *
    * Example: {{{
    *   // Yields 1, 2
    *   Iterant[Task].of(1, 2, 3, 4, 5).dropLast(3)
    * }}}
    *
    * @param n the number of elements to drop
    * @return a new iterant that drops the last ''n'' elements
    *         emitted by the source
    */
  final def dropLast(n: Int)(implicit F: Sync[F]): Iterant[F, A] =
    IterantDropLast(self, n)(F)

  /** Drops the longest prefix of elements that satisfy the given
    * predicate and returns a new iterant that emits the rest.
    *
    * Example: {{{
    *   // Yields 4, 5
    *   Iterant[Task].of(1, 2, 3, 4, 5).dropWhile(_ < 4)
    * }}}
    *
    * @param p is the predicate used to test whether the current
    *        element should be dropped, if `true`, or to interrupt
    *        the dropping process, if `false`
    *
    * @return a new iterant that drops the elements of the source
    *         until the first time the given predicate returns `false`
    */
  final def dropWhile(p: A => Boolean)(implicit F: Sync[F]): Iterant[F, A] =
    IterantDropWhile(self, p)

  /** Drops the longest prefix of elements that satisfy the given
    * function and returns a new Iterant that emits the rest.
    *
    * In comparison with [[dropWhile]], this version accepts a function
    * that takes an additional parameter: the zero-based index of the
    * element.
    *
    * Example: {{{
    *   // Yields 3, 4, 5
    *   Iterant[Task].of(1, 2, 3, 4, 5).dropWhile((value, index) => value >= index * 2)
    * }}}
    *
    * @param p is the predicate used to test whether the current
    *        element should be dropped, if `true`, or to interrupt
    *        the dropping process, if `false`
    *
    * @return a new iterant that drops the elements of the source
    *         until the first time the given predicate returns `false`
    */
  final def dropWhileWithIndex(p: (A, Int) => Boolean)(implicit F: Sync[F]): Iterant[F, A] =
    IterantDropWhileWithIndex(self, p)

  /** Dumps incoming events to standard output with provided prefix.
    *
    * Utility that can be used for debugging purposes.
    *
    * Example: {{{
    *   Iterant[Task].range(0, 4)
    *     .dump("O")
    *     .completeL.runAsync
    *
    *   // Results in:
    *
    *   0: O --> 0
    *   1: O --> 1
    *   2: O --> 2
    *   3: O --> 3
    *   4: O completed
    * }}}
    */
  final def dump(prefix: String, out: PrintStream = System.out)(implicit F: Sync[F]): Iterant[F, A] =
    IterantDump(this, prefix, out)

  /** Returns a computation that should be evaluated in case the
    * streaming must stop before reaching the end.
    *
    * This is useful to release any acquired resources, like opened
    * file handles or network sockets.
    */
  def earlyStop(implicit F: Applicative[F]): F[Unit]

  /** Returns `true` in case the given predicate is satisfied by any
    * of the emitted items, or `false` in case the end of the stream
    * has been reached with no items satisfying the given predicate.
    *
    * Example: {{{
    *   val source = Iterant[Coeval].of(1, 2, 3, 4)
    *
    *   // Yields true
    *   source.existsL(_ % 2 == 0)
    *
    *   // Yields false
    *   source.existsL(_ % 7 == 0)
    * }}}
    *
    * @param p is a predicate function that's going to test each item
    *        emitted by the source until we get a positive match for
    *        one of them or until the stream ends
    *
    * @return `true` if any of the items satisfies the given predicate
    *        or `false` if none of them do
    */
  final def existsL(p: A => Boolean)(implicit F: Sync[F]): F[Boolean] = {
    val next = Left(false)
    foldWhileLeftL(false)((_, e) => if (p(e)) Right(true) else next)
  }

  /** Left associative fold using the function `op` that can be
    * short-circuited.
    *
    * On execution the stream will be traversed from left to right,
    * and the given function will be called with the prior result,
    * accumulating state either until the end, or until `op` returns
    * a `Right` result, when the summary is returned.
    *
    * Example: {{{
    *   // Sums first 10 items
    *   Iterant[Task].range(0, 1000).foldWhileLeftL((0, 0)) {
    *     case ((sum, count), e) =>
    *       val next = (sum + e, count + 1)
    *       if (count + 1 < 10) Left(next) else Right(next)
    *   }
    *
    *   // Implements exists(predicate)
    *   Iterant[Task].of(1, 2, 3, 4, 5).foldWhileLeftL(false) {
    *     (default, e) =>
    *       if (e == 3) Right(true) else Left(default)
    *   }
    *
    *   // Implements forall(predicate)
    *   Iterant[Task].of(1, 2, 3, 4, 5).foldWhileLeftL(true) {
    *     (default, e) =>
    *       if (e != 3) Right(false) else Left(default)
    *   }
    * }}}
    *
    * @see [[Iterant.foldWhileLeftL]] for the lazy, potentially
    *      asynchronous version.
    *
    * @param seed is the start value
    * @param op is the binary operator returning either `Left`,
    *        signaling that the state should be evolved or a `Right`,
    *        signaling that the process can be short-circuited and
    *        the result returned immediately
    *
    * @return the result of inserting `op` between consecutive
    *         elements of this iterant, going from left to right with
    *         the `seed` as the start value, or `seed` if the iterant
    *         is empty
    */
  final def foldWhileLeftL[S](seed: => S)(op: (S, A) => Either[S, S])(implicit F: Sync[F]): F[S] =
    IterantFoldWhileLeft.strict(self, seed, op)

  /** Filters the iterant by the given predicate function, returning
    * only those elements that match.
    *
    * Example: {{{
    *   // Yields 2, 4, 6
    *   Iterant[Task].of(1, 2, 3, 4, 5, 6).filter(_ % 2 == 0)
    * }}}
    *
    * @param p the predicate used to test elements.
    *
    * @return a new iterant consisting of all elements that satisfy
    *         the given predicate. The order of the elements is
    *         preserved.
    */
  final def filter(p: A => Boolean)(implicit F: Sync[F]): Iterant[F, A] =
    IterantFilter(this, p)(F)

  /** Returns `true` in case the given predicate is satisfied by all
    * of the emitted items, or `false` in case the given predicate
    * fails for any of those items.
    *
    * Example: {{{
    *   val source = Iterant[Coeval].of(1, 2, 3, 4)
    *
    *   // Yields false
    *   source.forallL(_ % 2 == 0)
    *
    *   // Yields true
    *   source.existsL(_ < 10)
    * }}}
    *
    * @param p is a predicate function that's going to test each item
    *        emitted by the source until we get a negative match for
    *        one of them or until the stream ends
    *
    * @return `true` if all of the items satisfy the given predicate
    *        or `false` if any of them don't
    */
  final def forallL(p: A => Boolean)(implicit F: Sync[F]): F[Boolean] = {
    val next = Left(true)
    foldWhileLeftL(true)((_, e) => if (!p(e)) Right(false) else next)
  }

  /** Consumes the source iterable, executing the given callback for
    * each element.
    *
    * Example: {{{
    *   // Prints all elements, each one on a different line
    *   Iterant[Task].of(1, 2, 3).foreachL { elem =>
    *     println("Elem: " + elem.toString)
    *   }
    * }}}
    *
    * @param cb is the callback to call for each element emitted
    *        by the source.
    */
  final def foreach(cb: A => Unit)(implicit F: Sync[F]): F[Unit] =
    map(cb)(F).completeL

  /** Upon evaluation of the result, consumes this iterant to
    * completion.
    *
    * Example: {{{
    *   val onFinish: Task[Unit] =
    *     iterant.completeL >> Task.eval(println("Done!"))
    * }}}
    */
  final def completeL(implicit F: Sync[F]): F[Unit] =
    IterantCompleteL(this)(F)

  /** Returns a new stream by mapping the supplied function over the
    * elements of the source.
    *
    * {{{
    *   // Yields 2, 4, 6
    *   Iterant[Task].of(1, 2, 3).map(_ * 2)
    * }}}
    *
    * @param f is the mapping function that transforms the source
    *
    * @return a new iterant that's the result of mapping the given
    *         function over the source
    */
  final def map[B](f: A => B)(implicit F: Sync[F]): Iterant[F, B] =
    IterantMap(this, f)(F)

  /** Optionally selects the first element.
    *
    * {{{
    *   // Yields Some(1)
    *   Iterant[Task].of(1, 2, 3, 4).headOptionL
    *
    *   // Yields None
    *   Iterant[Task].empty[Int].headOptionL
    * }}}
    *
    * @return the first element of this iterant if it is nonempty, or
    *         `None` if it is empty, in the `F` context.
    */
  final def headOptionL(implicit F: Sync[F]): F[Option[A]] =
    IterantSlice.headOptionL(self)(F)

  /** Given a mapping function that returns a possibly lazy or
    * asynchronous result, applies it over the elements emitted by the
    * stream.
    *
    * {{{
    *   Iterant[Task].of(1, 2, 3, 4).mapEval { elem =>
    *     Task.eval {
    *       println("Received: " + elem.toString)
    *       elem * 2
    *     }
    *   }
    * }}}
    *
    * @param f is the mapping function that transforms the source
    *
    * @return a new iterant that's the result of mapping the given
    *         function over the source,
    */
  final def mapEval[B](f: A => F[B])(implicit F: Sync[F]): Iterant[F, B] =
    IterantMapEval(this, f)(F)

  /** Given a predicate, finds the first item that satisfies it,
    * returning `Some(a)` if available, or `None` otherwise.
    *
    * {{{
    *   // Yields Some(2)
    *   Iterant[Coeval].of(1, 2, 3, 4).findL(_ % 2 == 0)
    *
    *   // Yields None
    *   Iterant[Coeval].of(1, 2, 3, 4).findL(_ > 10)
    * }}}
    *
    * The stream is traversed from beginning to end, the process
    * being interrupted as soon as it finds one element matching
    * the predicate, or until the stream ends.
    *
    * @param p is the function to test the elements of the source
    *
    * @return either `Some(value)` in case `value` is an element
    *         emitted by the source, found to satisfy the predicate,
    *         or `None` otherwise
    */
  def findL(p: A => Boolean)(implicit F: Sync[F]): F[Option[A]] = {
    val init = Option.empty[A]
    val next = Left(init)
    foldWhileLeftL(init) { (_, a) => if (p(a)) Right(Some(a)) else next }
  }

  /** Given evidence that type `A` has a `cats.Monoid` implementation,
    * folds the stream with the provided monoid definition.
    *
    * For streams emitting numbers, this effectively sums them up.
    * For strings, this concatenates them.
    *
    * Example:
    *
    * {{{
    *   // Yields 10
    *   Iterant[Task].of(1, 2, 3, 4).foldL
    *
    *   // Yields "1234"
    *   Iterant[Task].of("1", "2", "3", "4").foldL
    * }}}
    *
    * Note, in case you don't have a `Monoid` instance in scope,
    * but you feel like you should, try this import:
    *
    * {{{
    *   import cats.instances.all._
    * }}}
    *
    * @param A is the `cats.Monoid` type class instance that's needed
    *          in scope for folding the source
    *
    * @return the result of combining all elements of the source,
    *         or the defined `Monoid.empty` element in case the
    *         stream is empty
    */
  final def foldL(implicit F: Sync[F], A: Monoid[A]): F[A] =
    foldLeftL(A.empty)(A.combine)

  /** Left associative fold using the function `op`.
    *
    * On execution the stream will be traversed from left to right,
    * and the given function will be called with the prior result,
    * accumulating state until the end, when the summary is returned.
    *
    * Example: {{{
    *   // Yields 15 (1 + 2 + 3 + 4 + 5)
    *   Iterant[Task].of(1, 2, 3, 4, 5).foldLeftL(0)(_ + _)
    * }}}
    *
    * @param seed is the start value
    * @param op is the binary operator
    *
    * @return the result of inserting `op` between consecutive
    *         elements of this iterant, going from left to right with
    *         the `seed` as the start value, or `seed` if the iterant
    *         is empty.
    */
  final def foldLeftL[S](seed: => S)(op: (S, A) => S)(implicit F: Sync[F]): F[S] =
    IterantFoldLeft(self, seed)(op)(F)

  /** Left associative fold using the function `op` that can be
    * short-circuited.
    *
    * On execution the stream will be traversed from left to right,
    * and the given function will be called with the prior result,
    * accumulating state either until the end, or until `op` returns
    * a `Right` result, when the summary is returned.
    *
    * The results are returned in the `F[_]` functor context, meaning
    * that we can have lazy or asynchronous processing and we can
    * suspend side effects, depending on the `F` data type being used.
    *
    * Example using `cats.effect.IO`: {{{
    *   // Sums first 10 items
    *   Iterant[IO].range(0, 1000).foldWhileLeftEvalL(IO((0, 0))) {
    *     case ((sum, count), e) =>
    *       IO {
    *         val next = (sum + e, count + 1)
    *         if (count + 1 < 10) Left(next) else Right(next)
    *       }
    *   }
    *
    *   // Implements exists(predicate)
    *   Iterant[IO].of(1, 2, 3, 4, 5).foldWhileLeftEvalL(IO(false)) {
    *     (default, e) =>
    *       IO { if (e == 3) Right(true) else Left(default) }
    *   }
    *
    *   // Implements forall(predicate)
    *   Iterant[IO].of(1, 2, 3, 4, 5).foldWhileLeftEvalL(IO(true)) {
    *     (default, e) =>
    *       IO { if (e != 3) Right(false) else Left(default) }
    *   }
    * }}}
    *
    * @see [[Iterant.foldWhileLeftL]] for the strict version.
    *
    * @param seed is the start value
    * @param op is the binary operator returning either `Left`,
    *        signaling that the state should be evolved or a `Right`,
    *        signaling that the process can be short-circuited and
    *        the result returned immediately
    *
    * @return the result of inserting `op` between consecutive
    *         elements of this iterant, going from left to right with
    *         the `seed` as the start value, or `seed` if the iterant
    *         is empty
    */
  final def foldWhileLeftEvalL[S](seed: F[S])(op: (S, A) => F[Either[S, S]])(implicit F: Sync[F]): F[S] =
    IterantFoldWhileLeft.eval(self, seed, op)

  /**
    * Lazily fold the stream to a single value from the right.
    *
    * This is the common `foldr` operation from Haskell's `Foldable`,
    * or `foldRight` from Scala's collections, however it has a twist:
    * the user is responsible for invoking early `stop` in case the
    * processing is short-circuited, hence the signature of function
    * `f` is different from other implementations, receiving the
    * current `earlyStop: F[Unit]` as a third parameter.
    *
    * Here's for example how [[existsL]], [[forallL]] and `++` could
    * be expressed in terms of `foldRightL`:
    *
    * {{{
    *   def exists[F[_], A](fa: Iterant[F, A], p: A => Boolean)
    *     (implicit F: Sync[F]): F[Boolean] = {
    *
    *     fa.foldRightL(F.pure(false)) { (a, next, stop) =>
    *       if (p(a)) stop.map(_ => true) else next
    *     }
    *   }
    *
    *   def forall[F[_], A](fa: Iterant[F, A], p: A => Boolean)
    *     (implicit F: Sync[F]): F[Boolean] = {
    *
    *     fa.foldRightL(F.pure(true)) { (a, next, stop) =>
    *       if (!p(a)) stop.map(_ => false) else next
    *     }
    *   }
    *
    *   def concat[F[_], A](lh: Iterant[F, A], rh: Iterant[F, A])
    *     (implicit F: Sync[F]): Iterant[F, A] = {
    *
    *     Iterant.suspend[F, A] {
    *       lh.foldRightL(F.pure(rh)) { (a, rest, stop) =>
    *         F.pure(Iterant.nextS(a, rest, stop))
    *       }
    *     }
    *   }
    * }}}
    *
    * In this example we are short-circuiting the processing in case
    * we find the one element that we are looking for, otherwise we
    * keep traversing the stream until the end, finally returning
    * the default value in case we haven't found what we were looking
    * for.
    *
    * ==WARNING==
    *
    * The implementation cannot ensure resource safety
    * automatically, therefore it falls on the user to chain the
    * `stop` reference in the processing, in case the right parameter
    * isn't factored in.
    *
    * In other words:
    *
    *  - in case the processing fails in any way with exceptions,
    *    it is the user's responsibility to chain `stop`
    *  - in case the processing is short-circuited by not using the
    *    `F[B]` right param, it is the user responsibility to chain
    *    `stop`
    *
    * This is in contrast with all operators (unless explicitly
    * mentioned otherwise).
    *
    * See the examples provided above, as they are correct in their
    * handling of `stop`.
    *
    * @see [[foldWhileLeftL]] and [[foldWhileLeftEvalL]] for safer
    *     alternatives in most cases
    *
    * @param b is the starting value; in case `f` is a binary operator,
    *        this is typically its left-identity (zero)
    *
    * @param f is the function to be called that folds the list,
    *        receiving the current element being iterated on
    *        (first param), the (lazy) result from recursively
    *        combining the rest of the list (second param) and
    *        the `earlyStop` routine, to chain in case
    *        short-circuiting should happen (third param)
    */
  final def foldRightL[B](b: F[B])(f: (A, F[B], F[Unit]) => F[B])(implicit F: Sync[F]): F[B] =
    IterantFoldRightL(self, b, f)(F)

  /** Creates a new stream from the source that will emit a specific `separator`
    * between every pair of elements.
    *
    * {{{
    *   // Yields 1, 0, 2, 0, 3
    *   Iterant[Coeval].of(1, 2, 3).intersperse(0)
    * }}}
    *
    * @param separator the separator
    */
  final def intersperse(separator: A)(implicit F: Sync[F]): Iterant[F, A] =
    IterantIntersperse(self, separator)

  /** Creates a new stream from the source that will emit the `start` element
    * followed by the upstream elements paired with the `separator`
    * and lastly the `end` element.
    *
    * {{{
    *   // Yields '<', 'a', '-', 'b', '>'
    *   Iterant[Coeval].of('a', 'b').intersperse('<', '-', '>')
    * }}}
    *
    * @param start the first element emitted
    * @param separator the separator
    * @param end the last element emitted
    */
  final def intersperse(start: A, separator: A, end: A)(implicit F: Sync[F]): Iterant[F, A] =
    start +: IterantIntersperse(self, separator) :+ end

  /** Given mapping functions from `F` to `G`, lifts the source into
    * an iterant that is going to use the resulting `G` for evaluation.
    *
    * This can be used for replacing the underlying `F` type into
    * something else. For example say we have an iterant that uses
    * [[monix.eval.Coeval Coeval]], but we want to convert it into
    * one that uses [[monix.eval.Task Task]] for evaluation:
    *
    * {{{
    *   // Source is using Coeval for evaluation
    *   val source = Iterant[Coeval].of(1, 2, 3, 4)
    *
    *   // Transformation to an iterant based on Task
    *   source.liftMap(_.toTask, _.toTask)
    * }}}
    *
    * @param f1 is the functor transformation used for transforming
    *          `rest` references
    * @param f2 is the mapping function for early `stop` references
    *
    * @tparam G is the data type that is going to drive the evaluation
    *           of the resulting iterant
    */
  final def liftMap[G[_]](f1: F[Iterant[F, A]] => G[Iterant[F, A]], f2: F[Unit] => G[Unit])
    (implicit F: Applicative[F], G: Sync[G]): Iterant[G, A] =
    IterantLiftMap(self, f1, f2)(F, G)

  /** Given a functor transformation from `F` to `G`, lifts the source
    * into an iterant that is going to use the resulting `G` for
    * evaluation.
    *
    * This can be used for replacing the underlying `F` type into
    * something else. For example say we have an iterant that uses
    * [[monix.eval.Coeval Coeval]], but we want to convert it into
    * one that uses [[monix.eval.Task Task]] for evaluation:
    *
    * {{{
    *   import cats.~>
    *
    *   // Source is using Coeval for evaluation
    *   val source = Iterant[Coeval].of(1, 2, 3, 4)
    *
    *   // Transformation to an iterant based on Task
    *   source.liftMapK(new (Coeval ~> Task) {
    *     def apply[A](fa: Coeval[A]): Task[A] =
    *       fa.task
    *   })
    * }}}
    *
    * This operator can be used for more than transforming the `F`
    * type into something else.
    *
    * @param f is the functor transformation that's used to transform
    *          the source into an iterant that uses `G` for evaluation
    *
    * @tparam G is the data type that is going to drive the evaluation
    *           of the resulting iterant
    */
  final def liftMapK[G[_]](f: FunctionK[F, G])(implicit G: Sync[G]): Iterant[G, A] =
    IterantLiftMap(self, f)(G)

  /** Takes the elements of the source iterant and emits the
    * element that has the maximum key value, where the key is
    * generated by the given function.
    *
    * Example:
    * {{{
    *   case class Person(name: String, age: Int)
    *
    *   // Yields Some(Person("Peter", 23))
    *   Iterant[Coeval].of(Person("Peter", 23), Person("May", 21))
    *     .maxByL(_.age)
    *
    *   // Yields None
    *   Iterant[Coeval].empty[Int].maxByL(_.age)
    * }}}
    *
    * @param key is the function that returns the key for which the
    *            given ordering is defined
    *
    * @param K  is the `cats.Order` type class instance that's going
    *           to be used for comparing elements
    *
    * @return the maximum element of the source stream, relative
    *         to its key generated by the given function and the
    *         given ordering
    */
  final def maxByL[K](key: A => K)(implicit F: Sync[F], K: Order[K]): F[Option[A]] =
    reduceL((max, a) => if (K.compare(key(max), key(a)) < 0) a else max)

  /** Given a `cats.Order` over the stream's elements, returns the
    * maximum element in the stream.
    *
    * Example:
    * {{{
    *   // Yields Some(20)
    *   Iterant[Coeval].of(1, 10, 7, 6, 8, 20, 3, 5).maxL
    *
    *   // Yields None
    *   Iterant[Coeval].empty[Int].maxL
    * }}}
    *
    * @param A is the `cats.Order` type class instance that's going
    *          to be used for comparing elements
    *
    * @return the maximum element of the source stream, relative
    *         to the defined `Order`
    */
  final def maxL(implicit F: Sync[F], A: Order[A]): F[Option[A]] =
    reduceL((max, a) => if (A.compare(max, a) < 0) a else max)

  /** Takes the elements of the source iterant and emits the
    * element that has the minimum key value, where the key is
    * generated by the given function.
    *
    * Example:
    * {{{
    *   case class Person(name: String, age: Int)
    *
    *   // Yields Some(Person("May", 21))
    *   Iterant[Coeval].of(Person("Peter", 23), Person("May", 21))
    *     .minByL(_.age)
    *
    *   // Yields None
    *   Iterant[Coeval].empty[Int].minByL(_.age)
    * }}}
    *
    * @param key is the function that returns the key for which the
    *            given ordering is defined
    *
    * @param K  is the `cats.Order` type class instance that's going
    *           to be used for comparing elements
    *
    * @return the minimum element of the source stream, relative
    *         to its key generated by the given function and the
    *         given ordering
    */
  final def minByL[K](key: A => K)(implicit F: Sync[F], K: Order[K]): F[Option[A]] =
    reduceL((max, a) => if (K.compare(key(max), key(a)) > 0) a else max)

  /** Given a `cats.Order` over the stream's elements, returns the
    * minimum element in the stream.
    *
    * Example:
    * {{{
    *   // Yields Some(3)
    *   Iterant[Coeval].of(10, 7, 6, 8, 20, 3, 5).minL
    *
    *   // Yields None
    *   Iterant[Coeval].empty[Int].minL
    * }}}
    *
    * @param A is the `cats.Order` type class instance that's going
    *          to be used for comparing elements
    *
    * @return the minimum element of the source stream, relative
    *         to the defined `Order`
    */
  final def minL(implicit F: Sync[F], A: Order[A]): F[Option[A]] =
    reduceL((max, a) => if (A.compare(max, a) > 0) a else max)

  /** In case this Iterant is empty, switch to the given backup. */
  final def switchIfEmpty(backup: Iterant[F, A])(implicit F: Sync[F]): Iterant[F, A] =
    IterantSwitchIfEmpty(this, backup)

  /** Reduces the elements of the source using the specified
    * associative binary operator, going from left to right, start to
    * finish.
    *
    * Example:
    *
    * {{{
    *   // Yields Some(10)
    *   Iterant[Coeval].of(1, 2, 3, 4).reduceL(_ + _)
    *
    *   // Yields None
    *   Iterant[Coeval].empty[Int].reduceL(_ + _)
    * }}}
    *
    * @param op is an associative binary operation that's going
    *           to be used to reduce the source to a single value
    *
    * @return either `Some(value)` in case the stream is not empty,
    *         `value` being the result of inserting `op` between
    *         consecutive elements of this iterant, going from left
    *         to right, or `None` in case the stream is empty
    */
  final def reduceL(op: (A, A) => A)(implicit F: Sync[F]): F[Option[A]] =
    IterantReduce(self, op)

  /** Repeats the items emitted by the source continuously
    *
    * It terminates either on error or if the source is empty.
    */
  final def repeat(implicit F: Sync[F]): Iterant[F, A] =
    IterantRepeat(self)

  /** Returns an `Iterant` that mirrors the behavior of the source,
    * unless the source is terminated with an error, in which case
    * the streaming of events continues with the specified backup
    * sequence generated by the given partial function.
    *
    * The created `Iterant` mirrors the behavior of the source in
    * case the source does not end with an error or if the thrown
    * `Throwable` is not matched.
    *
    * Example: {{{
    *   val prefix = Iterant[Task].of(1, 2, 3, 4)
    *   val suffix = Iterant[Task].raiseError(DummyException("dummy"))
    *   val fa = prefix ++ suffix
    *
    *   fa.onErrorRecoverWith {
    *     case _: DummyException =>
    *       Iterant[Task].pure(5)
    *   }
    * }}}
    *
    * See [[onErrorHandleWith]] for the version that takes a total
    * function as a parameter.
    *
    * @param pf is a function that matches errors with a
    *        backup throwable that is subscribed when the source
    *        throws an error.
    */
  final def onErrorRecoverWith[B >: A](pf: PartialFunction[Throwable, Iterant[F, B]])(implicit F: Sync[F]): Iterant[F, B] =
    onErrorHandleWith { ex =>
      if (pf.isDefinedAt(ex)) pf(ex)
      else Iterant.raiseError[F, B](ex)
    }

  /** Returns an `Iterant` that mirrors the behavior of the source,
    * unless the source is terminated with an error, in which case
    * the streaming of events continues with the specified backup
    * sequence generated by the given function.
    *
    * Example: {{{
    *   val prefix = Iterant[Task].of(1, 2, 3, 4)
    *   val suffix = Iterant[Task].raiseError(DummyException("dummy"))
    *   val fa = prefix ++ suffix
    *
    *   fa.onErrorHandleWith {
    *     case _: DummyException =>
    *       Iterant[Task].pure(5)
    *     case other =>
    *       Iterant[Task].raiseError(other)
    *   }
    * }}}
    *
    * See [[onErrorRecoverWith]] for the version that takes a partial
    * function as a parameter.
    *
    * @param f is a function that matches errors with a
    *        backup throwable that is subscribed when the source
    *        throws an error.
    */
  final def onErrorHandleWith[B >: A](f: Throwable => Iterant[F, B])(implicit F: Sync[F]): Iterant[F, B] =
    IterantOnError.handleWith(self.upcast, f)

  /** Returns an `Iterant` that mirrors the behavior of the source,
    * unless the source is terminated with an error, in which
    * case the streaming of events fallbacks to an iterant
    * emitting a single element generated by the backup function.
    *
    * The created `Iterant` mirrors the behavior of the source
    * in case the source does not end with an error or if the
    * thrown `Throwable` is not matched.
    *
    * Example: {{{
    *   val prefix = Iterant[Task].of(1, 2, 3, 4)
    *   val suffix = Iterant[Task].raiseError(DummyException("dummy"))
    *   val fa = prefix ++ suffix
    *
    *   fa.onErrorRecover {
    *     case _: DummyException => 5
    *   }
    * }}}
    *
    * See [[onErrorHandle]] for the version that takes a
    * total function as a parameter.
    *
    * @param pf - a function that matches errors with a
    *        backup element that is emitted when the source
    *        throws an error.
    */
  final def onErrorRecover[B >: A](pf: PartialFunction[Throwable, B])(implicit F: Sync[F]): Iterant[F, B] =
    onErrorHandle { e =>
      if (pf.isDefinedAt(e)) pf(e)
      else throw e
    }

  /** Returns an `Iterant` that mirrors the behavior of the source,
    * unless the source is terminated with an error, in which
    * case the streaming of events fallbacks to an iterant
    * emitting a single element generated by the backup function.
    *
    * Example: {{{
    *   val prefix = Iterant[Task].of(1, 2, 3, 4)
    *   val suffix = Iterant[Task].raiseError(DummyException("dummy"))
    *   val fa = prefix ++ suffix
    *
    *   fa.onErrorHandle { _ => 5 }
    * }}}
    *
    * See [[onErrorRecover]] for the version that takes a
    * partial function as a parameter.
    *
    * @param f is a function that matches errors with a
    *        backup element that is emitted when the source
    *        throws an error.
    */
  final def onErrorHandle[B >: A](f: Throwable => B)(implicit F: Sync[F]): Iterant[F, B] =
    onErrorHandleWith { e => Iterant.pure[F, B](f(e)) }

  /** Returns a new `Iterant` that mirrors the source, but ignores
    * any errors in case they happen.
    */
  final def onErrorIgnore(implicit F: Sync[F]): Iterant[F, A] =
    onErrorHandleWith(_ => Iterant.empty[F, A])

  /** Lazily zip two iterants together, the elements of the emitted
    * tuples being fetched in parallel.
    *
    * This is the parallel version of [[zip]], the results are
    * still ordered, but it can yield non-deterministic ordering
    * of effects when fetching the elements of an emitted tuple.
    *
    * @param rhs is the other iterant to zip the source with (the
    *        right hand side)
    */
  final def parZip[G[_], B](rhs: Iterant[F, B])
    (implicit F: Sync[F], P: Parallel[F, G]): Iterant[F, (A, B)] =
    (self parZipMap rhs) ((a, b) => (a, b))

  /** Lazily zip two iterants together, in parallel, using the given
    * function `f` to produce output values.
    *
    * This is like [[zipMap]], except that the element pairs are
    * processed in parallel (ordered results, but non-deterministic
    * ordering of effects).
    *
    * @param rhs is the other iterant to zip the source with (the
    *        right hand side)
    *
    * @param f is the mapping function to transform the zipped
    *        `(A, B)` elements
    */
  final def parZipMap[G[_], B, C](rhs: Iterant[F, B])(f: (A, B) => C)
    (implicit F: Sync[F], P: Parallel[F, G]): Iterant[F, C] =
    IterantZipMap.par(this, rhs, f)

  /** Applies the function to the elements of the source and
    * concatenates the results.
    *
    * This variant of [[flatMap]] is not referentially transparent,
    * because it tries to apply function `f` immediately, in case the
    * `Iterant` is in a `NextCursor` or `NextBatch` state.
    *
    * To be used for optimizations, but keep in mind it's unsafe, as
    * its application isn't referentially transparent.
    *
    * @param f is the function mapping elements from the source to
    *        iterants
    */
  final def unsafeFlatMap[B](f: A => Iterant[F, B])(implicit F: Sync[F]): Iterant[F, B] =
    IterantConcat.unsafeFlatMap(this)(f)(F)

  /** Creates a new iterant that upon evaluation will select
    * the first `n` elements from the source and then stop,
    * in the order they are emitted by the source.
    *
    * Example: {{{
    *   // Yields 1, 2, 3
    *   Iterant[Task].of(1, 2, 3, 4, 5, 6).take(3)
    * }}}
    *
    * @param n is the number of elements to take from this iterant
    *
    * @return a new iterant instance that on evaluation will emit
    *         only the first `n` elements of this iterant
    */
  final def take(n: Int)(implicit F: Sync[F]): Iterant[F, A] =
    IterantTake(self, n)

  /** Creates a new iterable that only emits the last `n` elements
    * emitted by the source.
    *
    * In case the source triggers an error, then the underlying buffer
    * gets dropped and the error gets emitted immediately.
    *
    * Example: {{{
    *   // Yields 1, 2, 3
    *   Iterant[Task].of(1, 2, 3, 4, 5, 6).take(3)
    * }}}
    *
    * @param n is the number of elements to take from the end of the
    *        stream.
    *
    * @return a new iterant instance that on evaluation will emit the
    *         last `n` elements of the source
    */
  final def takeLast(n: Int)(implicit F: Sync[F]): Iterant[F, A] =
    IterantTakeLast(self, n)

  /** Takes longest prefix of elements that satisfy the given predicate
    * and returns a new iterant that emits those elements.
    *
    * Example: {{{
    *   // Yields 1, 2, 3
    *   Iterant[Task].of(1, 2, 3, 4, 5, 6).takeWhile(_ < 4)
    * }}}
    *
    * @param p is the function that tests each element, stopping
    *          the streaming on the first `false` result
    *
    * @return a new iterant instance that on evaluation will all
    *         elements of the source for as long as the given predicate
    *         returns `true`, stopping upon the first `false` result
    */
  final def takeWhile(p: A => Boolean)(implicit F: Sync[F]): Iterant[F, A] =
    IterantTakeWhile(self, p)(F)

  /** Takes longest prefix of elements zipped with their indices that satisfy the given predicate
    * and returns a new iterant that emits those elements.
    *
    * Example: {{{
    *   // Yields 1, 2
    *   Iterant[Task].of(1, 2, 3, 4, 5, 6).takeWhileWithIndex((_, idx) => idx != 2)
    * }}}
    *
    * @param p is the function that tests each element, stopping
    *          the streaming on the first `false` result
    *
    * @return a new iterant instance that on evaluation will all
    *         elements of the source for as long as the given predicate
    *         returns `true`, stopping upon the first `false` result
    */
  final def takeWhileWithIndex(p: (A, Long) => Boolean)(implicit F: Sync[F]): Iterant[F, A] =
    IterantTakeWhileWithIndex(self, p)(F)

  /** Takes every n-th element, dropping intermediary elements
    * and returns a new iterant that emits those elements.
    *
    * Example: {{{
    *   // Yields 2, 4, 6
    *   Iterant[Task].of(1, 2, 3, 4, 5, 6).takeEveryNth(2)
    *
    *   // Yields 1, 2, 3, 4, 5, 6
    *   Iterant[Task].of(1, 2, 3, 4, 5, 6).takeEveryNth(1)
    * }}}
    *
    * @param n is the sequence number of an element to be taken (must be > 0)
    *
    * @return a new iterant instance that on evaluation will return only every n-th
    *         element of the source
    */
  final def takeEveryNth(n: Int)(implicit F: Sync[F]): Iterant[F, A] =
    IterantTakeEveryNth(self, n)

  /** Drops the first element of the source iterant, emitting the rest.
    *
    * Example: {{{
    *   // Yields 2, 3, 4
    *   Iterant[Task].of(1, 2, 3, 4).tail
    * }}}
    *
    * @return a new iterant that upon evaluation will emit all
    *         elements of the source, except for the head
    */
  final def tail(implicit F: Sync[F]): Iterant[F, A] =
    IterantTail(self)(F)

  /** Lazily interleaves two iterants together, starting with the first
    * element from `self`.
    *
    * The length of the result will be the shorter of the two
    * arguments.
    *
    * Example: {{{
    *   val lh = Iterant[Task].of(11, 12)
    *   val rh = Iterant[Task].of(21, 22, 23)
    *
    *   // Yields 11, 21, 12, 22
    *   lh.interleave(rh)
    * }}}
    *
    * @param rhs is the other iterant to interleave the source with (the
    *        right hand side)
    */
  final def interleave[B >: A](rhs: Iterant[F, B])(implicit F: Sync[F]): Iterant[F, B] =
    IterantInterleave(self.upcast[B], rhs)(F)

  /** Converts this `Iterant` into an `org.reactivestreams.Publisher`.
    *
    * Meant for interoperability with other Reactive Streams
    * implementations. Also useful because it turns the `Iterant`
    * into another data type with a push-based communication protocol
    * with back-pressure.
    *
    * Usage sample:
    *
    * {{{
    *   import monix.eval.Task
    *   import monix.execution.rstreams.SingleAssignmentSubscription
    *   import org.reactivestreams.{Publisher, Subscriber, Subscription}
    *
    *   def sum(source: Publisher[Int], requestSize: Int): Task[Long] =
    *     Task.create { (_, cb) =>
    *       val sub = SingleAssignmentSubscription()
    *
    *       source.subscribe(new Subscriber[Int] {
    *         private[this] var requested = 0L
    *         private[this] var sum = 0L
    *
    *         def onSubscribe(s: Subscription): Unit = {
    *           sub := s
    *           requested = requestSize
    *           s.request(requestSize)
    *         }
    *
    *         def onNext(t: Int): Unit = {
    *           sum += t
    *           if (requestSize != Long.MaxValue) requested -= 1
    *
    *           if (requested <= 0) {
    *             requested = requestSize
    *             sub.request(request)
    *           }
    *         }
    *
    *         def onError(t: Throwable): Unit =
    *           cb.onError(t)
    *         def onComplete(): Unit =
    *           cb.onSuccess(sum)
    *       })
    *
    *       // Cancelable that can be used by Task
    *       sub
    *     }
    *
    *   val pub = Iterant[Task].of(1, 2, 3, 4).toReactivePublisher
    *
    *   // Yields 10
    *   sum(pub, requestSize = 128)
    * }}}
    *
    * See the [[http://www.reactive-streams.org/ Reactive Streams]]
    * for details.
    */
  final def toReactivePublisher(implicit F: Effect[F], ec: Scheduler): Publisher[A] =
    IterantToReactivePublisher(self)(F, ec)

  /** Applies a binary operator to a start value and all elements of
    * this `Iterant`, going left to right and returns a new
    * `Iterant` that emits on each step the result of the applied
    * function.
    *
    * Similar to [[foldLeftL]], but emits the state on each
    * step. Useful for modeling finite state machines.
    *
    * Example showing how state can be evolved and acted upon:
    * {{{
    *   sealed trait State[+A] { def count: Int }
    *   case object Init extends State[Nothing] { def count = 0 }
    *   case class Current[A](current: A, count: Int) extends State[A]
    *
    *   val scanned = source.scan(Init : State[A]) { (acc, a) =>
    *     acc match {
    *       case Init => Current(a, 1)
    *       case Current(_, count) => Current(a, count + 1)
    *     }
    *   }
    *
    *   scanned
    *     .takeWhile(_.count < 10)
    *     .collect { case Current(a, _) => a }
    * }}}
    *
    * @param seed is the initial state
    * @param op is the function that evolves the current state
    *
    * @return a new iterant that emits all intermediate states being
    *         resulted from applying function `op`
    */
  final def scan[S](seed: => S)(op: (S, A) => S)(implicit F: Sync[F]): Iterant[F, S] =
    IterantScan(self, seed, op)

  /** Applies a binary operator to a start value and all elements of
    * this `Iterant`, going left to right and returns a new
    * `Iterant` that emits on each step the result of the applied
    * function.
    *
    * Similar with [[scan]], but this can suspend and evaluate
    * side effects in the `F[_]` context, thus allowing for
    * asynchronous data processing.
    *
    * Similar to [[foldLeftL]] and [[foldWhileLeftEvalL]], but
    * emits the state on each step. Useful for modeling finite
    * state machines.
    *
    * Example showing how state can be evolved and acted upon:
    *
    * {{{
    *   sealed trait State[+A] { def count: Int }
    *   case object Init extends State[Nothing] { def count = 0 }
    *   case class Current[A](current: Option[A], count: Int)
    *     extends State[A]
    *
    *   case class Person(id: Int, name: String)
    *
    *   // Initial state
    *   val seed = Task.now(Init : State[Person])
    *
    *   val scanned = source.scanEval(seed) { (state, id) =>
    *     requestPersonDetails(id).map { person =>
    *       state match {
    *         case Init =>
    *           Current(person, 1)
    *         case Current(_, count) =>
    *           Current(person, count + 1)
    *       }
    *     }
    *   }
    *
    *   scanned
    *     .takeWhile(_.count < 10)
    *     .collect { case Current(a, _) => a }
    * }}}
    *
    * @see [[scan]] for the version that does not require using `F[_]`
    *      in the provided operator
    *
    * @param seed is the initial state
    * @param op is the function that evolves the current state
    *
    * @return a new iterant that emits all intermediate states being
    *         resulted from applying the given function
    */
  final def scanEval[S](seed: F[S])(op: (S, A) => F[S])(implicit F: Sync[F]): Iterant[F, S] =
    IterantScanEval(self, seed, op)

  /** Given a mapping function that returns a `B` type for which we have
    * a [[cats.Monoid]] instance, returns a new stream that folds the incoming
    * elements of the sources using the provided `Monoid[B].combine`, with the
    * initial seed being the `Monoid[B].empty` value, emitting the generated values
    * at each step.
    *
    * Equivalent with [[scan]] applied with the given [[cats.Monoid]], so given
    * our `f` mapping function returns a `B`, this law holds:
    * {{{
    * val B = implicitly[Monoid[B]]
    *
    * stream.scanMap(f) <-> stream.scan(B.empty)(B.combine)
    * }}}
    *
    * Example:
    * {{{
    * // Yields 2, 6, 12, 20, 30, 42
    * Iterant[Task].of(1, 2, 3, 4, 5, 6).scanMap(x => x * 2)
    * }}}
    *
    * @param f is the mapping function applied to every incoming element of this `Iterant`
    *          before folding using `Monoid[B].combine`
    *
    * @return a new `Iterant` that emits all intermediate states being
    *         resulted from applying `Monoid[B].combine` function
    */
  final def scanMap[B](f: A => B)(implicit F: Sync[F], B: Monoid[B]): Iterant[F, B] =
    self.scan(B.empty)((acc, a) => B.combine(acc, f(a)))

  /** Skips over [[Iterant.Suspend]] states, along with
    * [[Iterant.NextCursor]] and [[Iterant.NextBatch]] states that
    * signal empty collections.
    *
    * Will mirror the source, except that the emitted internal states
    * might be different. Can be used as an optimization if necessary.
    */
  final def skipSuspendL(implicit F: Sync[F]): F[Iterant[F, A]] =
    IterantSkipSuspend(self)

  /** Given evidence that type `A` has a `scala.math.Numeric` implementation,
    * sums the stream of elements.
    *
    * An alternative to [[foldL]] which does not require any imports and works
    * in cases `cats.Monoid` is not defined for values (e.g. `A = Char`)
    */
  final def sumL(implicit F: Sync[F], A: Numeric[A]): F[A] =
    foldLeftL(A.zero)(A.plus)

  /** Aggregates all elements in a `List` and preserves order.
    *
    * Example: {{{
    *   // Yields List(1, 2, 3, 4)
    *   Iterant[Task].of(1, 2, 3, 4).toListL
    * }}}
    *
    * Note that this operation is dangerous, since if the iterant is
    * infinite then this operation is non-terminating, the process
    * probably blowing up with an out of memory error sooner or later.
    */
  final def toListL(implicit F: Sync[F]): F[List[A]] =
    IterantFoldLeft.toListL(self)(F)

  /** Lazily zip two iterants together.
    *
    * The length of the result will be the shorter of the two
    * arguments.
    *
    * Example: {{{
    *   val lh = Iterant[Task].of(11, 12, 13, 14)
    *   val rh = Iterant[Task].of(21, 22, 23, 24, 25)
    *
    *   // Yields (11, 21), (12, 22), (13, 23), (14, 24)
    *   lh.zip(rh)
    * }}}
    *
    * @param rhs is the other iterant to zip the source with (the
    *        right hand side)
    */
  final def zip[B](rhs: Iterant[F, B])(implicit F: Sync[F]): Iterant[F, (A, B)] =
    (self zipMap rhs) ((a, b) => (a, b))

  /** Lazily zip two iterants together, using the given function `f` to
    * produce output values.
    *
    * The length of the result will be the shorter of the two
    * arguments.
    *
    * Example: {{{
    *   val lh = Iterant[Task].of(11, 12, 13, 14)
    *   val rh = Iterant[Task].of(21, 22, 23, 24, 25)
    *
    *   // Yields 32, 34, 36, 38
    *   lh.zipMap(rh) { (a, b) => a + b }
    * }}}
    *
    * @param rhs is the other iterant to zip the source with (the
    *        right hand side)
    *
    * @param f is the mapping function to transform the zipped
    *        `(A, B)` elements
    */
  final def zipMap[B, C](rhs: Iterant[F, B])(f: (A, B) => C)
    (implicit F: Sync[F]): Iterant[F, C] =
    IterantZipMap.seq(this, rhs, f)

  /** Zips the emitted elements of the source with their indices.
    *
    * The length of the result will be the same as the source.
    *
    * Example: {{{
    *   val source = Iterant[Task].of("Sunday", "Monday", "Tuesday", "Wednesday")
    *
    *   // Yields ("Sunday", 0), ("Monday", 1), ("Tuesday", 2), ("Wednesday", 3)
    *   source.zipWithIndex
    * }}}
    */
  final def zipWithIndex(implicit F: Sync[F]): Iterant[F, (A, Long)] =
    IterantZipWithIndex(this)
}

/** Defines the standard [[Iterant]] builders.
  *
  * @define NextDesc The [[monix.tail.Iterant.Next Next]] state
  *         of the [[Iterant]] represents a `head` / `rest`
  *         cons pair, where the `head` is a strict value.
  *
  *         Note the `head` being a strict value means that it is
  *         already known, whereas the `rest` is meant to be lazy and
  *         can have asynchronous behavior as well, depending on the `F`
  *         type used.
  *
  *         See [[monix.tail.Iterant.NextCursor NextCursor]]
  *         for a state where the head is a strict immutable list.
  *
  * @define NextCursorDesc The [[monix.tail.Iterant.NextCursor NextCursor]] state
  *         of the [[Iterant]] represents an `batch` / `rest` cons pair,
  *         where `batch` is an [[scala.collection.Iterator Iterator]]
  *         type that can generate a whole batch of elements.
  *
  *         Useful for doing buffering, or by giving it an empty iterator,
  *         useful to postpone the evaluation of the next element.
  *
  * @define NextBatchDesc The [[monix.tail.Iterant.NextBatch NextBatch]] state
  *         of the [[Iterant]] represents an `batch` / `rest` cons pair,
  *         where `batch` is an [[scala.collection.Iterable Iterable]]
  *         type that can generate a whole batch of elements.
  *
  * @define SuspendDesc The [[monix.tail.Iterant.Suspend Suspend]] state
  *         of the [[Iterant]] represents a suspended stream to be
  *         evaluated in the `F` context. It is useful to delay the
  *         evaluation of a stream by deferring to `F`.
  *
  * @define LastDesc The [[monix.tail.Iterant.Last Last]] state of the
  *         [[Iterant]] represents a completion state as an alternative to
  *         [[monix.tail.Iterant.Halt Halt(None)]], describing one
  *         last element.
  *
  *         It is introduced as an optimization, being equivalent to
  *         `Next(item, F.pure(Halt(None)), F.unit)`, to avoid extra processing
  *         in the monadic `F[_]` and to short-circuit operations such as
  *         concatenation and `flatMap`.
  *
  * @define HaltDesc The [[monix.tail.Iterant.Halt Halt]] state
  *         of the [[Iterant]] represents the completion state
  *         of a stream, with an optional exception if an error
  *         happened.
  *
  *         `Halt` is received as a final state in the iteration process.
  *         This state cannot be followed by any other element and
  *         represents the end of the stream.
  *
  * @see [[Iterant.Last]] for an alternative that signals one
  *              last item, as an optimisation
  *
  * @define builderSuspendByName Promote a non-strict value representing a
  *         stream to a stream of the same type, effectively delaying
  *         its initialisation.
  *
  * @define headParamDesc is the current element to be signaled
  *
  * @define lastParamDesc is the last element being signaled, after which
  *         the consumer can stop the iteration
  *
  * @define cursorParamDesc is an [[scala.collection.Iterator Iterator]] type
  *         that can generate elements by traversing a collection, a standard
  *         array or any `Iterator`
  *
  * @define generatorParamDesc is a [[scala.collection.Iterable Iterable]]
  *         type that can generate elements by traversing a collection,
  *         a standard array or any `Iterable`
  *
  * @define restParamDesc is the next state in the sequence that
  *         will produce the rest of the stream when evaluated
  *
  * @define stopParamDesc is a computation to be executed in case
  *         streaming is stopped prematurely, giving it a chance
  *         to do resource cleanup (e.g. close file handles)
  *
  * @define exParamDesc is an error to signal at the end of the stream,
  *        or `None` in case the stream has completed normally
  *
  * @define suspendByNameParam is the by-name parameter that will generate
  *         the stream when evaluated
  *
  * @define intervalAtFixedRateDesc Creates an iterant that
  *         emits auto-incremented natural numbers (longs).
  *         at a fixed rate, as given by the specified `period`.
  *         The amount of time it takes to process an incoming
  *         value gets subtracted from provided `period`, thus
  *         created iterant tries to emit events spaced by the
  *         given time interval, regardless of how long further
  *         processing takes
  *
  * @define intervalWithFixedDelayDesc Creates an iterant that
  *         emits auto-incremented natural numbers (longs) spaced
  *         by a given time interval. Starts from 0 with no delay,
  *         after which it emits incremented numbers spaced by the
  *         `period` of time. The given `period` of time acts as a
  *         fixed delay between successive events.
  */
object Iterant extends IterantInstances {
  /** Returns an [[IterantBuilders]] instance for the specified `F`
    * monadic type that can be used to build [[Iterant]] instances.
    *
    * Example:
    * {{{
    *   Iterant[Task].range(0, 10)
    * }}}
    */
  def apply[F[_]](implicit F: IterantBuilders.From[F]): F.Builders = F.instance

  /** Alias for [[now]]. */
  def pure[F[_], A](a: A): Iterant[F, A] =
    now[F, A](a)

  /** Creates a stream that depends on resource allocated by a
    * monadic value, ensuring the resource is released.
    *
    * Typical use-cases are working with files or network sockets
    *
    * @param acquire resource to acquire at the start of the stream
    * @param use function that uses the resource to generate a stream of outputs
    * @param release function that releases the acquired resource
    *
    * Example:
    * {{{
    *   val writeLines =
    *     Iterant.bracket(IO { new PrintWriter("./lines.txt") })(
    *       writer => Iterant[IO]
    *         .fromIterator(Iterator.from(1))
    *         .mapEval(i => IO { writer.println(s"Line #\$i") }),
    *       writer => IO { writer.close() }
    *     )
    *
    *   // Write 100 numbered lines to the file
    *   // closing the writer when finished
    *   writeLines.take(100).completeL.unsafeRunSync()
    * }}}
    */
  def bracket[F[_], A, B](acquire: F[A])(
    use: A => Iterant[F, B],
    release: A => F[Unit]
  )(
    implicit F: Sync[F]
  ): Iterant[F, B] =
    bracketA(acquire)(use, (a, _) => release(a))

  /** A more powerful version of bracket that also provides information
    * whether the stream has completed successfully, was terminated early
    * or terminated with an error.
    *
    * BracketResult may be superseded by ADT in cats-effect#113,
    * this method is private until then
    */
  private[tail] def bracketA[F[_], A, B](acquire: F[A])(
    use: A => Iterant[F, B],
    release: (A, BracketResult) => F[Unit]
  )(
    implicit F: Sync[F]
  ): Iterant[F, B] =
    IterantBracket(acquire, use, release)

  /** Lifts a strict value into the stream context, returning a
    * stream of one element.
    */
  def now[F[_], A](a: A): Iterant[F, A] =
    lastS(a)

  /** Builds a stream state equivalent with [[Iterant.Last]].
    *
    * $LastDesc
    *
    * @param item $lastParamDesc
    */
  def lastS[F[_], A](item: A): Iterant[F, A] =
    Last(item)

  /** Lifts a non-strict value into the stream context, returning a
    * stream of one element that is lazily evaluated.
    */
  def eval[F[_], A](a: => A)(implicit F: Sync[F]): Iterant[F, A] =
    Suspend(F.delay(nextS[F, A](a, F.pure(Halt(None)), F.unit)), F.unit)

  /** Lifts a value from monadic context into the stream context,
    * returning a stream of one element
    */
  def liftF[F[_], A](fa: F[A])(implicit F: Applicative[F]): Iterant[F, A] =
    Suspend(F.map(fa)(lastS), F.unit)

  /** Builds a stream state equivalent with [[Iterant.Next]].
    *
    * $NextDesc
    *
    * @param item $headParamDesc
    * @param rest $restParamDesc
    * @param stop $stopParamDesc
    */
  def nextS[F[_], A](item: A, rest: F[Iterant[F, A]], stop: F[Unit]): Iterant[F, A] =
    Next[F, A](item, rest, stop)

  /** Builds a stream state equivalent with [[Iterant.NextCursor]].
    *
    * $NextCursorDesc
    *
    * @param items $cursorParamDesc
    * @param rest $restParamDesc
    * @param stop $stopParamDesc
    */
  def nextCursorS[F[_], A](items: BatchCursor[A], rest: F[Iterant[F, A]], stop: F[Unit]): Iterant[F, A] =
    NextCursor[F, A](items, rest, stop)

  /** Builds a stream state equivalent with [[Iterant.NextBatch]].
    *
    * $NextBatchDesc
    *
    * @param items $generatorParamDesc
    * @param rest $restParamDesc
    * @param stop $stopParamDesc
    */
  def nextBatchS[F[_], A](items: Batch[A], rest: F[Iterant[F, A]], stop: F[Unit]): Iterant[F, A] =
    NextBatch[F, A](items, rest, stop)

  /** Builds a stream state equivalent with [[Iterant.Halt]].
    *
    * $HaltDesc
    *
    * @param e $exParamDesc
    */
  def haltS[F[_], A](e: Option[Throwable]): Iterant[F, A] =
    Halt[F, A](e)

  /** Alias for [[Iterant.suspend[F[_],A](fa* suspend]].
    *
    * $builderSuspendByName
    *
    * @param fa $suspendByNameParam
    */
  def defer[F[_], A](fa: => Iterant[F, A])(implicit F: Sync[F]): Iterant[F, A] =
    suspend(fa)

  /** $builderSuspendByName
    *
    * @param fa $suspendByNameParam
    */
  def suspend[F[_], A](fa: => Iterant[F, A])(implicit F: Sync[F]): Iterant[F, A] =
    suspend[F, A](F.delay(fa))

  /** Defers the stream generation to the underlying evaluation
    * context (e.g. `Task`, `Coeval`, `IO`, etc), building a reference
    * equivalent with [[Iterant.Suspend]].
    *
    * $SuspendDesc
    *
    * @param rest $restParamDesc
    */
  def suspend[F[_], A](rest: F[Iterant[F, A]])(implicit F: Applicative[F]): Iterant[F, A] =
    suspendS[F, A](rest, F.unit)

  /** Builds a stream state equivalent with [[Iterant.NextCursor]].
    *
    * $SuspendDesc
    *
    * @param rest $restParamDesc
    * @param stop $stopParamDesc
    */
  def suspendS[F[_], A](rest: F[Iterant[F, A]], stop: F[Unit]): Iterant[F, A] =
    Suspend[F, A](rest, stop)

  /** Returns an empty stream that ends with an error. */
  def raiseError[F[_], A](ex: Throwable): Iterant[F, A] =
    Halt[F, A](Some(ex))

  /** Keeps calling `f` and concatenating the resulting iterants for
    * each `scala.util.Left` event emitted by the source,
    * concatenating the resulting iterants and generating
    * events out of `scala.util.Right[B]` values.
    *
    * Based on Phil Freeman's
    * [[http://functorial.com/stack-safety-for-free/index.pdf Stack Safety for Free]].
    */
  def tailRecM[F[_], A, B](a: A)(f: A => Iterant[F, Either[A, B]])(implicit F: Sync[F]): Iterant[F, B] =
    IterantConcat.tailRecM(a)(f)

  /** Converts any standard `Array` into a stream. */
  def fromArray[F[_], A: ClassTag](xs: Array[A])(implicit F: Applicative[F]): Iterant[F, A] =
    NextBatch(Batch.fromArray(xs), F.pure(empty[F, A]), F.unit)

  /** Converts any `scala.collection.Seq` into a stream. */
  def fromSeq[F[_], A](xs: Seq[A])(implicit F: Applicative[F]): Iterant[F, A] =
    xs match {
      case ref: LinearSeq[_] =>
        fromList[F, A](ref.asInstanceOf[LinearSeq[A]])(F)
      case ref: IndexedSeq[_] =>
        fromIndexedSeq[F, A](ref.asInstanceOf[IndexedSeq[A]])(F)
      case _ =>
        fromIterable(xs)(F)
    }

  /** Converts any Scala `collection.immutable.LinearSeq` into
    * a stream.
    */
  def fromList[F[_], A](xs: LinearSeq[A])(implicit F: Applicative[F]): Iterant[F, A] =
    NextBatch(Batch.fromSeq(xs), F.pure(empty[F, A]), F.unit)

  /** Converts any Scala `collection.IndexedSeq` into a stream
    * (e.g. `Vector`).
    */
  def fromIndexedSeq[F[_], A](xs: IndexedSeq[A])(implicit F: Applicative[F]): Iterant[F, A] =
    NextBatch(Batch.fromIndexedSeq(xs), F.pure(empty[F, A]), F.unit)

  /** Converts a `scala.collection.Iterable` into a stream. */
  def fromIterable[F[_], A](xs: Iterable[A])(implicit F: Applicative[F]): Iterant[F, A] = {
    val bs = if (xs.hasDefiniteSize) batches.defaultBatchSize else 1
    NextBatch(Batch.fromIterable(xs, bs), F.pure(empty[F, A]), F.unit)
  }

  /** Converts a `scala.collection.Iterator` into a stream. */
  def fromIterator[F[_], A](xs: Iterator[A])(implicit F: Applicative[F]): Iterant[F, A] = {
    val bs = if (xs.hasDefiniteSize) batches.defaultBatchSize else 1
    NextCursor[F, A](BatchCursor.fromIterator(xs, bs), F.pure(empty), F.unit)
  }

  /** Given an initial state and a generator function that produces the
    * next state and the next element in the sequence, creates an
    * `Iterant` that keeps generating `NextBatch` items produced
    * by our generator function with default `recommendedBatchSize`.
    *
    * Example: {{{
    *   val f = (x: Int) => (x + 1, x * 2)
    *   val seed = 1
    *   val stream = Iterant.fromStateAction[Task, Int, Int](f)(seed)
    *
    *   // Yields 2, 3, 5, 9
    *   stream.take(5)
    * }}}
    *
    * @see [[fromStateActionL]] for version supporting `F[_]`
    *     in result of generator function and seed element
    */
  def fromStateAction[F[_], S, A](f: S => (A, S))(seed: => S)(implicit F: Sync[F]): Iterant[F, A] = {
    def loop(state: S): Iterant[F, A] = {
      var toProcess = batches.defaultBatchSize
      var currentState = state
      val buffer = mutable.Buffer[A]()

      while (toProcess > 0) {
        val (elem, newState) = f(currentState)
        buffer.append(elem)
        currentState = newState
        toProcess -= 1
      }
      NextBatch[F, A](Batch.fromSeq(buffer), F.delay(loop(currentState)), F.unit)
    }
    try loop(seed)
    catch { case e if NonFatal(e) => Halt(Some(e)) }
  }

  /** Given an initial state and a generator function that produces the
    * next state and the next element in the sequence in `F[_]` context, creates an
    * `Iterant` that keeps generating `Next` items produced by our generator function.
    *
    * Example: {{{
    *   val f = (x: Int) => F.pure((x + 1, x * 2))
    *   val seed = F.pure(1)
    *   val stream = Iterant.fromStateAction[Task, Int, Int](f)(seed)
    *
    *   // Yields 2, 3, 5, 9
    *   stream.take(5)
    * }}}
    *
    * @see [[fromStateAction]] for version without `F[_]` context which generates `NextBatch` items
    */
  def fromStateActionL[F[_], S, A](f: S => F[(A, S)])(seed: => F[S])(implicit F: Sync[F]): Iterant[F, A] = {
    import cats.syntax.all._

    def loop(state: S): F[Iterant[F, A]] =
      try {
        f(state).map { case (elem, newState) =>
          Next(elem, F.suspend(loop(newState)), F.unit)
        }
      } catch {
        case e if NonFatal(e) => F.pure(Halt(Some(e)))
      }
    Suspend(F.suspend(seed.flatMap(loop)), F.unit)
  }

  /** Builds a stream that on evaluation will produce equally spaced
    * values in some integer interval.
    *
    * @param from the start value of the stream
    * @param until the end value of the stream (exclusive from the stream)
    * @param step the increment value of the tail (must be positive or negative)
    *
    * @return the tail producing values `from, from + step, ...` up
    *         to, but excluding `until`
    */
  def range[F[_]](from: Int, until: Int, step: Int = 1)(implicit F: Applicative[F]): Iterant[F, Int] =
    NextBatch(Batch.range(from, until, step), F.pure(empty[F, Int]), F.unit)

  /** Builds a stream that repeats the items provided in argument.
    *
    * It terminates either on error or if the source is empty.
    */
  def repeat[F[_], A](elems: A*)(implicit F: Sync[F]): Iterant[F, A] = elems match {
    case Seq() => Iterant.empty
    case Seq(elem) =>
      // trick to optimize recursion, see Optimisation section at:
      // https://japgolly.blogspot.com.by/2017/12/practical-awesome-recursion-ch-02.html
      var result: Iterant[F, A] = null
      result = Next[F, A](elem, F.delay(result), F.unit)
      result
    case _ =>
      var result: Iterant[F, A] = null
      result = NextBatch(Batch(elems: _*), F.delay(result), F.unit)
      result
  }

  /** Builds a stream that suspends provided thunk and evaluates
    * it indefinitely on-demand.
    *
    * The stream will only terminate if evaluation throws an exception
    *
    * Referentially transparent alternative to `Iterator.continually`
    *
    * Example: infinite sequence of random numbers
    * {{{
    *   import scala.util.Random
    *
    *   val randomInts = Iterant[Coeval].repeatEval(Random.nextInt())
    * }}}
    *
    */
  def repeatEval[F[_], A](thunk: => A)(implicit F: Sync[F]): Iterant[F, A] =
    repeatEvalF(F.delay(thunk))

  /**
    * Builds a stream that evaluates provided effectful values indefinitely.
    *
    * The stream will only terminate if an error is raised in F context
    */
  def repeatEvalF[F[_], A](fa: F[A])(implicit F: Sync[F]): Iterant[F, A] =
    repeat(()).mapEval(_ => fa)

  /** Returns an empty stream. */
  def empty[F[_], A]: Iterant[F, A] =
    Halt[F, A](None)

  /** $intervalAtFixedRateDesc
    *
    * @param period period between 2 successive emitted values
    * @param timer is the timer implementation used to generate
    *        delays and to fetch the current time
    */
  def intervalAtFixedRate[F[_]](period: FiniteDuration)
    (implicit F: Async[F], timer: Timer[F]): Iterant[F, Long] =
    IterantIntervalAtFixedRate(Duration.Zero, period)

  /** $intervalAtFixedRateDesc
    *
    * This version of the `intervalAtFixedRate` allows specifying an
    * `initialDelay` before first value is emitted
    *
    * @param initialDelay initial delay before emitting the first value
    * @param period period between 2 successive emitted values
    * @param timer is the timer implementation used to generate
    *        delays and to fetch the current time
    */
  def intervalAtFixedRate[F[_]](initialDelay: FiniteDuration, period: FiniteDuration)
    (implicit F: Async[F], timer: Timer[F]): Iterant[F, Long] =
    IterantIntervalAtFixedRate(initialDelay, period)

  /** $intervalWithFixedDelayDesc
    *
    * Without having an initial delay specified, this overload
    * will immediately emit the first item, without any delays.
    *
    * @param delay the time to wait between 2 successive events
    * @param timer is the timer implementation used to generate
    *        delays and to fetch the current time
    */
  def intervalWithFixedDelay[F[_]](delay: FiniteDuration)
    (implicit F: Async[F], timer: Timer[F]): Iterant[F, Long] =
    IterantIntervalWithFixedDelay(Duration.Zero, delay)

  /** $intervalWithFixedDelayDesc
    *
    * @param initialDelay is the delay to wait before emitting the first event
    * @param delay the time to wait between 2 successive events
    * @param timer is the timer implementation used to generate
    *        delays and to fetch the current time
    */
  def intervalWithFixedDelay[F[_]](initialDelay: FiniteDuration, delay: FiniteDuration)
    (implicit F: Async[F], timer: Timer[F]): Iterant[F, Long] =
    IterantIntervalWithFixedDelay(initialDelay, delay)

  /** $NextDesc
    *
    * @param item $headParamDesc
    * @param rest $restParamDesc
    * @param stop $stopParamDesc
    */
  final case class Next[F[_], A](
    item: A,
    rest: F[Iterant[F, A]],
    stop: F[Unit])
    extends Iterant[F, A] {

    def earlyStop(implicit F: Applicative[F]): F[Unit] =
      stop
  }

  /** $LastDesc
    *
    * @param item $lastParamDesc
    */
  final case class Last[F[_], A](item: A)
    extends Iterant[F, A] {

    def earlyStop(implicit F: Applicative[F]): F[Unit] =
      F.unit
  }

  /** $NextCursorDesc
    *
    * @param cursor $cursorParamDesc
    * @param rest $restParamDesc
    * @param stop $stopParamDesc
    */
  final case class NextCursor[F[_], A](
    cursor: BatchCursor[A],
    rest: F[Iterant[F, A]],
    stop: F[Unit])
    extends Iterant[F, A] {

    def earlyStop(implicit F: Applicative[F]): F[Unit] =
      stop
  }

  /** $NextBatchDesc
    *
    * @param batch $generatorParamDesc
    * @param rest $restParamDesc
    * @param stop $stopParamDesc
    */
  final case class NextBatch[F[_], A](
    batch: Batch[A],
    rest: F[Iterant[F, A]],
    stop: F[Unit])
    extends Iterant[F, A] {

    def earlyStop(implicit F: Applicative[F]): F[Unit] =
      stop
  }

  /** Builds a stream state equivalent with [[Iterant.NextCursor]].
    *
    * $SuspendDesc
    *
    * @param rest $restParamDesc
    * @param stop $stopParamDesc
    */
  final case class Suspend[F[_], A](
    rest: F[Iterant[F, A]],
    stop: F[Unit])
    extends Iterant[F, A] {

    def earlyStop(implicit F: Applicative[F]): F[Unit] =
      stop
  }

  /** $HaltDesc
    *
    * @param e $exParamDesc
    */
  final case class Halt[F[_], A](e: Option[Throwable])
    extends Iterant[F, A] {

    def earlyStop(implicit F: Applicative[F]): F[Unit] =
      F.unit
  }

}

private[tail] trait IterantInstances extends IterantInstances1 {
  /** Provides type class instances for `Iterant[Task, A]`, based
    * on the default instances provided by
    * [[monix.eval.Task.catsAsync Task.catsAsync]].
    */
<<<<<<< HEAD
  implicit val catsInstancesForTask: CatsInstances[Task] = 
    new CatsInstances
=======
  implicit def catsInstancesForTask(implicit F: Async[Task]): CatsAsyncInstances[Task] = {
    // Avoiding the creation of junk, because it is expensive
    F match {
      case _: CatsBaseForTask => defaultIterantTaskRef
      case _ => new CatsInstancesForTask()(F)
    }
  }

  /** Reusable instance for `Iterant[Task, A]`, avoids creating junk. */
  private[this] final val defaultIterantTaskRef: CatsAsyncInstances[Task] =
    new CatsInstancesForTask()(CatsAsyncForTask)
>>>>>>> 9cfa6940

  /** Provides type class instances for `Iterant[Coeval, A]`, based on
    * the default instances provided by
    * [[monix.eval.Coeval.catsSync Coeval.catsSync]].
    */
<<<<<<< HEAD
  implicit val catsInstancesForCoeval: CatsInstances[Coeval] =
    new CatsInstances
=======
  implicit def catsInstancesForCoeval(implicit F: Sync[Coeval]): CatsSyncInstances[Coeval] = {
    // Avoiding the creation of junk, because it is expensive
    F match {
      case CatsSyncForCoeval => defaultIterantCoevalRef
      case _ => new CatsInstancesForCoeval()(F)
    }
  }

  /** Reusable instance for `Iterant[Coeval, A]`, avoids creating junk. */
  private[this] final val defaultIterantCoevalRef =
    new CatsInstancesForCoeval()(CatsSyncForCoeval)
>>>>>>> 9cfa6940

  /** Provides type class instances for `Iterant[IO, A]`, based on
    * the default instances provided by `IO.ioEffect`.
    */
<<<<<<< HEAD
  implicit val catsInstancesForIO: CatsInstances[IO] =
    new CatsInstances
=======
  private final class CatsInstancesForTask(implicit F: Async[Task])
    extends CatsAsyncInstances[Task]()(F)

  /** Provides type class instances for `Iterant[Coeval, A]`, based on
    * the default instances provided by
    * [[monix.eval.Coeval.catsSync Coeval.catsSync]].
    */
  private final class CatsInstancesForCoeval(implicit F: Sync[Coeval])
    extends CatsSyncInstances[Coeval]()(F)

>>>>>>> 9cfa6940
}

private[tail] trait IterantInstances1 extends IterantInstances0 {
  implicit def catsAsyncInstances[F[_]](implicit F: Async[F]): CatsAsyncInstances[F] =
    new CatsAsyncInstances[F]()

  class CatsAsyncInstances[F[_]](implicit F: Async[F])
    extends CatsSyncInstances[F]
      with Async[({type λ[α] = Iterant[F, α]})#λ] {

    override def async[A](k: (Either[Throwable, A] => Unit) => Unit): Iterant[F, A] =
      Iterant.liftF(F.async(k))
  }
}

private[tail] trait IterantInstances0 {
  /** Provides a Cats type class instances for [[Iterant]]. */
  implicit def catsInstances[F[_]](implicit F: Sync[F]): CatsSyncInstances[F] =
    new CatsSyncInstances[F]()

  /** Provides a `cats.effect.Sync` instance for [[Iterant]]. */
  class CatsSyncInstances[F[_]](implicit F: Sync[F])
    extends Sync[({type λ[α] = Iterant[F, α]})#λ]
      with MonoidK[({type λ[α] = Iterant[F, α]})#λ]
      with CoflatMap[({type λ[α] = Iterant[F, α]})#λ] {

    override def pure[A](a: A): Iterant[F, A] =
      Iterant.pure(a)

    override def map[A, B](fa: Iterant[F, A])(f: (A) => B): Iterant[F, B] =
      fa.map(f)(F)

    override def flatMap[A, B](fa: Iterant[F, A])(f: (A) => Iterant[F, B]): Iterant[F, B] =
      fa.flatMap(f)

    override def map2[A, B, Z](fa: Iterant[F, A], fb: Iterant[F, B])(f: (A, B) => Z): Iterant[F, Z] =
      fa.flatMap(a => fb.map(b => f(a, b))(F))

    override def ap[A, B](ff: Iterant[F, (A) => B])(fa: Iterant[F, A]): Iterant[F, B] =
      ff.flatMap(f => fa.map(a => f(a))(F))

    override def tailRecM[A, B](a: A)(f: (A) => Iterant[F, Either[A, B]]): Iterant[F, B] =
      Iterant.tailRecM(a)(f)(F)

    override def empty[A]: Iterant[F, A] =
      Iterant.empty

    override def combineK[A](x: Iterant[F, A], y: Iterant[F, A]): Iterant[F, A] =
      x.++(y)(F)

    override def coflatMap[A, B](fa: Iterant[F, A])(f: (Iterant[F, A]) => B): Iterant[F, B] =
      Iterant.pure[F, B](f(fa))

    override def coflatten[A](fa: Iterant[F, A]): Iterant[F, Iterant[F, A]] =
      Iterant.pure(fa)

    override def raiseError[A](e: Throwable): Iterant[F, A] =
      Iterant.raiseError(e)

    override def attempt[A](fa: Iterant[F, A]): Iterant[F, Either[Throwable, A]] =
      fa.attempt

    override def handleErrorWith[A](fa: Iterant[F, A])(f: (Throwable) => Iterant[F, A]): Iterant[F, A] =
      fa.onErrorHandleWith(f)

    override def handleError[A](fa: Iterant[F, A])(f: (Throwable) => A): Iterant[F, A] =
      fa.onErrorHandle(f)

    override def recover[A](fa: Iterant[F, A])(pf: PartialFunction[Throwable, A]): Iterant[F, A] =
      fa.onErrorRecover(pf)

    override def recoverWith[A](fa: Iterant[F, A])(pf: PartialFunction[Throwable, Iterant[F, A]]): Iterant[F, A] =
      fa.onErrorRecoverWith(pf)

    override def suspend[A](thunk: => Iterant[F, A]): Iterant[F, A] =
      Iterant.suspend(thunk)
  }
}<|MERGE_RESOLUTION|>--- conflicted
+++ resolved
@@ -18,23 +18,15 @@
 package monix.tail
 
 import java.io.PrintStream
-
 import cats.arrow.FunctionK
-<<<<<<< HEAD
-import cats.effect._
-import cats.{Applicative, CoflatMap, Eq, MonadError, Monoid, MonoidK, Order, Parallel}
-=======
-import cats.effect.{Async, Effect, Sync}
+import cats.effect.{Async, Effect, Sync, _}
 import cats.{Applicative, CoflatMap, Eq, Monoid, MonoidK, Order, Parallel}
-import monix.eval.instances.{CatsAsyncForTask, CatsBaseForTask, CatsSyncForCoeval}
->>>>>>> 9cfa6940
 import monix.eval.{Coeval, Task}
 import monix.execution.Scheduler
 import monix.execution.misc.NonFatal
 import monix.tail.batches.{Batch, BatchCursor}
 import monix.tail.internal._
 import org.reactivestreams.Publisher
-
 import scala.collection.immutable.LinearSeq
 import scala.collection.mutable
 import scala.concurrent.duration.{Duration, FiniteDuration}
@@ -2399,68 +2391,27 @@
     * on the default instances provided by
     * [[monix.eval.Task.catsAsync Task.catsAsync]].
     */
-<<<<<<< HEAD
-  implicit val catsInstancesForTask: CatsInstances[Task] = 
-    new CatsInstances
-=======
-  implicit def catsInstancesForTask(implicit F: Async[Task]): CatsAsyncInstances[Task] = {
-    // Avoiding the creation of junk, because it is expensive
-    F match {
-      case _: CatsBaseForTask => defaultIterantTaskRef
-      case _ => new CatsInstancesForTask()(F)
-    }
-  }
-
-  /** Reusable instance for `Iterant[Task, A]`, avoids creating junk. */
-  private[this] final val defaultIterantTaskRef: CatsAsyncInstances[Task] =
-    new CatsInstancesForTask()(CatsAsyncForTask)
->>>>>>> 9cfa6940
+  implicit val catsInstancesForTask: CatsAsyncInstances[Task] =
+    catsAsyncInstances[Task]
 
   /** Provides type class instances for `Iterant[Coeval, A]`, based on
     * the default instances provided by
     * [[monix.eval.Coeval.catsSync Coeval.catsSync]].
     */
-<<<<<<< HEAD
-  implicit val catsInstancesForCoeval: CatsInstances[Coeval] =
-    new CatsInstances
-=======
-  implicit def catsInstancesForCoeval(implicit F: Sync[Coeval]): CatsSyncInstances[Coeval] = {
-    // Avoiding the creation of junk, because it is expensive
-    F match {
-      case CatsSyncForCoeval => defaultIterantCoevalRef
-      case _ => new CatsInstancesForCoeval()(F)
-    }
-  }
-
-  /** Reusable instance for `Iterant[Coeval, A]`, avoids creating junk. */
-  private[this] final val defaultIterantCoevalRef =
-    new CatsInstancesForCoeval()(CatsSyncForCoeval)
->>>>>>> 9cfa6940
-
-  /** Provides type class instances for `Iterant[IO, A]`, based on
-    * the default instances provided by `IO.ioEffect`.
-    */
-<<<<<<< HEAD
-  implicit val catsInstancesForIO: CatsInstances[IO] =
-    new CatsInstances
-=======
-  private final class CatsInstancesForTask(implicit F: Async[Task])
-    extends CatsAsyncInstances[Task]()(F)
-
-  /** Provides type class instances for `Iterant[Coeval, A]`, based on
-    * the default instances provided by
-    * [[monix.eval.Coeval.catsSync Coeval.catsSync]].
-    */
-  private final class CatsInstancesForCoeval(implicit F: Sync[Coeval])
-    extends CatsSyncInstances[Coeval]()(F)
-
->>>>>>> 9cfa6940
+  implicit val catsInstancesForCoeval: CatsSyncInstances[Coeval] =
+    catsSyncInstances[Coeval]
+
+  /** Provides type class instances for `Iterant[IO, A]`. */
+  implicit val catsInstancesForIO: CatsAsyncInstances[IO] =
+    catsAsyncInstances[IO]
 }
 
 private[tail] trait IterantInstances1 extends IterantInstances0 {
+  /** Provides the `cats.effect.Async` instance for [[Iterant]]. */
   implicit def catsAsyncInstances[F[_]](implicit F: Async[F]): CatsAsyncInstances[F] =
     new CatsAsyncInstances[F]()
 
+  /** Provides the `cats.effect.Async` instance for [[Iterant]]. */
   class CatsAsyncInstances[F[_]](implicit F: Async[F])
     extends CatsSyncInstances[F]
       with Async[({type λ[α] = Iterant[F, α]})#λ] {
@@ -2471,11 +2422,11 @@
 }
 
 private[tail] trait IterantInstances0 {
-  /** Provides a Cats type class instances for [[Iterant]]. */
-  implicit def catsInstances[F[_]](implicit F: Sync[F]): CatsSyncInstances[F] =
+  /** Provides the `cats.effect.Sync` instance for [[Iterant]]. */
+  implicit def catsSyncInstances[F[_]](implicit F: Sync[F]): CatsSyncInstances[F] =
     new CatsSyncInstances[F]()
 
-  /** Provides a `cats.effect.Sync` instance for [[Iterant]]. */
+  /** Provides the `cats.effect.Sync` instance for [[Iterant]]. */
   class CatsSyncInstances[F[_]](implicit F: Sync[F])
     extends Sync[({type λ[α] = Iterant[F, α]})#λ]
       with MonoidK[({type λ[α] = Iterant[F, α]})#λ]
