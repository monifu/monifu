--- conflicted
+++ resolved
@@ -22,10 +22,7 @@
 import cats.implicits._
 import cats.effect.{Async, Effect, Sync, _}
 import cats.{
-<<<<<<< HEAD
   ~>,
-=======
->>>>>>> bc6b25c8
   Applicative,
   CoflatMap,
   Defer,
@@ -1804,16 +1801,10 @@
     *        [[monix.catnap.ConsumerF.Config ConsumerF.Config1]]
     */
   @UnsafeProtocol
-<<<<<<< HEAD
-  final def consumeWithConfig(
-    config: ConsumerF.Config)(implicit F: Concurrent[F], cs: ContextShift[F]): Resource[F, Consumer[F, A]] = {
-
-=======
   final def consumeWithConfig(config: ConsumerF.Config)(
     implicit F: Concurrent[F],
     cs: ContextShift[F]
   ): Resource[F, Consumer[F, A]] = {
->>>>>>> bc6b25c8
     IterantConsume(self, config)(F, cs)
   }
 
@@ -2579,13 +2570,9 @@
   def fromReactivePublisher[F[_], A](
     publisher: Publisher[A],
     requestCount: Int = recommendedBufferChunkSize,
-<<<<<<< HEAD
-    eagerBuffer: Boolean = true)(implicit F: Async[F]): Iterant[F, A] =
-=======
     eagerBuffer: Boolean = true)(
     implicit F: Async[F]
   ): Iterant[F, A] = {
->>>>>>> bc6b25c8
     IterantFromReactivePublisher(publisher, requestCount, eagerBuffer)
   }
 
