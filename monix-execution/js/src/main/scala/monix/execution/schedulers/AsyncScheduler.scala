/*
 * Copyright (c) 2014-2019 by The Monix Project Developers.
 * See the project homepage at: https://monix.io
 *
 * Licensed under the Apache License, Version 2.0 (the "License");
 * you may not use this file except in compliance with the License.
 * You may obtain a copy of the License at
 *
 *     http://www.apache.org/licenses/LICENSE-2.0
 *
 * Unless required by applicable law or agreed to in writing, software
 * distributed under the License is distributed on an "AS IS" BASIS,
 * WITHOUT WARRANTIES OR CONDITIONS OF ANY KIND, either express or implied.
 * See the License for the specific language governing permissions and
 * limitations under the License.
 */

package monix.execution
package schedulers

import java.util.concurrent.TimeUnit
import monix.execution.schedulers.JSTimer.{clearTimeout, setTimeout}
import monix.execution.{ExecutionModel => ExecModel}
import scala.concurrent.ExecutionContext

import monix.execution.internal.InterceptableRunnable

/** An `AsyncScheduler` schedules tasks to be executed asynchronously,
  * either now or in the future, by means of Javascript's `setTimeout`.
  */
final class AsyncScheduler private (
  context: ExecutionContext,
  override val executionModel: ExecModel,
  reporter: UncaughtExceptionReporter
) extends ReferenceScheduler with BatchingScheduler {

  protected def executeAsync(r: Runnable): Unit =
    context.execute {
      if (reporter ne null) InterceptableRunnable(r, reporter)
      else r
    }

  override def scheduleOnce(initialDelay: Long, unit: TimeUnit, r: Runnable): Cancelable = {
    val millis = {
      val v = TimeUnit.MILLISECONDS.convert(initialDelay, unit)
      if (v < 0) 0L else v
    }

    val task = setTimeout(context, millis, r)
    Cancelable(() => clearTimeout(task))
  }

  override def reportFailure(t: Throwable): Unit =
    if (reporter eq null) context.reportFailure(t)
    else reporter.reportFailure(t)

  override def withExecutionModel(em: ExecModel): AsyncScheduler =
<<<<<<< HEAD
    new AsyncScheduler(context, em)
  override val features: Features =
    Features(Scheduler.BATCHING)
=======
    new AsyncScheduler(context, em, reporter)
>>>>>>> fa8d0ad7
}

object AsyncScheduler {
  /** Builder for [[AsyncScheduler]].
    *
    * @param context is the `scala.concurrent.ExecutionContext` that gets used
    *        for executing `Runnable` values and for reporting errors
    *
    * @param executionModel is the preferred
    *        [[monix.execution.ExecutionModel ExecutionModel]], a guideline
    *        for run-loops and producers of data.
    */
  def apply(
    context: ExecutionContext,
    executionModel: ExecModel,
    r: UncaughtExceptionReporter = null
  ): AsyncScheduler =
    new AsyncScheduler(context, executionModel, r)
}<|MERGE_RESOLUTION|>--- conflicted
+++ resolved
@@ -55,13 +55,10 @@
     else reporter.reportFailure(t)
 
   override def withExecutionModel(em: ExecModel): AsyncScheduler =
-<<<<<<< HEAD
-    new AsyncScheduler(context, em)
+    new AsyncScheduler(context, em, reporter)
+
   override val features: Features =
     Features(Scheduler.BATCHING)
-=======
-    new AsyncScheduler(context, em, reporter)
->>>>>>> fa8d0ad7
 }
 
 object AsyncScheduler {
