--- conflicted
+++ resolved
@@ -17,14 +17,9 @@
 
 package monix.execution.schedulers
 
-<<<<<<< HEAD
-import java.util.concurrent.{ScheduledExecutorService, TimeUnit}
-import monix.execution.{Cancelable, Features, Properties, Scheduler, UncaughtExceptionReporter, ExecutionModel => ExecModel}
-=======
 import java.util.concurrent.{ ScheduledExecutorService, TimeUnit }
 
 import monix.execution.{ Cancelable, ExecutionModel => ExecModel, Features, Scheduler, UncaughtExceptionReporter }
->>>>>>> 5393572c
 
 import scala.concurrent.ExecutionContext
 import monix.execution.internal.{ InterceptRunnable, ScheduledExecutors }
@@ -36,15 +31,10 @@
 final class AsyncScheduler private (
   scheduler: ScheduledExecutorService,
   ec: ExecutionContext,
-<<<<<<< HEAD
   val properties: Properties,
-  r: UncaughtExceptionReporter)
-  extends ReferenceScheduler with BatchingScheduler {
-=======
   val executionModel: ExecModel,
   r: UncaughtExceptionReporter
 ) extends ReferenceScheduler with BatchingScheduler {
->>>>>>> 5393572c
 
   protected def executeAsync(runnable: Runnable): Unit = {
     if (((r: AnyRef) eq ec) || (r eq null)) ec.execute(runnable)
@@ -80,12 +70,7 @@
     schedulerService: ScheduledExecutorService,
     ec: ExecutionContext,
     executionModel: ExecModel,
-<<<<<<< HEAD
-    reporter: UncaughtExceptionReporter = null): AsyncScheduler =
-    new AsyncScheduler(schedulerService, ec, Properties(executionModel), reporter)
-=======
     reporter: UncaughtExceptionReporter = null
   ): AsyncScheduler =
-    new AsyncScheduler(schedulerService, ec, executionModel, reporter)
->>>>>>> 5393572c
+    new AsyncScheduler(schedulerService, ec, Properties(executionModel), reporter)
 }