--- conflicted
+++ resolved
@@ -17,12 +17,6 @@
 
 package monix.execution.schedulers
 
-<<<<<<< HEAD
-import java.util.concurrent.{ExecutorService, ScheduledExecutorService}
-import monix.execution.internal.forkJoin.{AdaptedForkJoinPool, DynamicWorkerThreadFactory, StandardWorkerThreadFactory}
-import monix.execution.internal.{InterceptRunnable, Platform, ScheduledExecutors}
-import monix.execution.{Cancelable, Features, Properties, Scheduler, UncaughtExceptionReporter}
-=======
 import java.util.concurrent.{ ExecutorService, ScheduledExecutorService }
 import monix.execution.internal.forkJoin.{
   AdaptedForkJoinPool,
@@ -30,9 +24,8 @@
   StandardWorkerThreadFactory
 }
 import monix.execution.internal.{ InterceptRunnable, Platform, ScheduledExecutors }
-import monix.execution.{ Cancelable, UncaughtExceptionReporter }
+import monix.execution.{ Cancelable, Features, Properties, Scheduler, UncaughtExceptionReporter }
 import monix.execution.{ Features, Scheduler }
->>>>>>> 5393572c
 // Prevents conflict with the deprecated symbol
 import monix.execution.{ ExecutionModel => ExecModel }
 import scala.concurrent.{ blocking, ExecutionContext, Future, Promise }
@@ -192,15 +185,9 @@
     scheduler: ScheduledExecutorService,
     executor: ExecutorService,
     r: UncaughtExceptionReporter,
-<<<<<<< HEAD
     override val properties: Properties,
-    override val features: Features)
-    extends ExecutorScheduler(executor, r) {
-=======
-    override val executionModel: ExecModel,
     override val features: Features
   ) extends ExecutorScheduler(executor, r) {
->>>>>>> 5393572c
 
     @deprecated("Provided for backwards compatibility", "3.0.0")
     def this(
@@ -228,15 +215,9 @@
   private final class FromScheduledExecutor(
     s: ScheduledExecutorService,
     r: UncaughtExceptionReporter,
-<<<<<<< HEAD
     override val properties: Properties,
-    override val features: Features)
-    extends ExecutorScheduler(s, r) {
-=======
-    override val executionModel: ExecModel,
     override val features: Features
   ) extends ExecutorScheduler(s, r) {
->>>>>>> 5393572c
 
     @deprecated("Provided for backwards compatibility", "3.0.0")
     def this(scheduler: ScheduledExecutorService, r: UncaughtExceptionReporter, executionModel: ExecModel) = {
