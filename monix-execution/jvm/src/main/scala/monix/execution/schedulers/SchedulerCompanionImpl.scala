--- conflicted
+++ resolved
@@ -22,6 +22,7 @@
 import monix.execution.{Features, Scheduler, SchedulerCompanion, UncaughtExceptionReporter}
 // Prevents conflict with the deprecated symbol
 import monix.execution.{ExecutionModel => ExecModel}
+
 import scala.concurrent.ExecutionContext
 import scala.concurrent.duration._
 
@@ -50,6 +51,16 @@
   *         [[UncaughtExceptionReporter.default]] for the default.
   */
 private[execution] class SchedulerCompanionImpl extends SchedulerCompanion {
+  /** The default `ScheduledExecutor` instance.
+    *
+    * Currently it's a single-threaded Java `ScheduledExecutorService`
+    * used for scheduling delayed tasks for execution. But the actual
+    * execution will not happen on this executor service. In general
+    * you can just reuse this one for all your scheduling needs.
+    */
+  lazy val DefaultScheduledExecutor: ScheduledExecutorService =
+    Defaults.scheduledExecutor
+
   /** [[monix.execution.Scheduler Scheduler]] builder.
     *
     * The resulting [[Scheduler]] will piggyback on top of a Java
@@ -110,16 +121,13 @@
     * @param reporter $reporter
     * @param executionModel $executionModel
     */
-<<<<<<< HEAD
-  def apply(executor: ExecutorService, reporter: UncaughtExceptionReporter, executionModel: ExecModel): SchedulerService =
-    ExecutorScheduler(executor, reporter, executionModel, Features.empty)
-=======
   def apply(
     executor: ExecutorService,
     reporter: UncaughtExceptionReporter,
-    executionModel: ExecModel): SchedulerService =
-    ExecutorScheduler(executor, reporter, executionModel)
->>>>>>> fa8d0ad7
+    executionModel: ExecModel): SchedulerService = {
+
+    ExecutorScheduler(executor, reporter, executionModel, Features.empty)
+  }
 
   /** [[monix.execution.Scheduler Scheduler]] builder that converts a
     * Java `ExecutorService` into a scheduler.
@@ -362,12 +370,7 @@
         reporter.reportFailure(t)
     }
 
-<<<<<<< HEAD
-
-    ExecutorScheduler(executor, reporter, executionModel, Features.empty)
-=======
-    ExecutorScheduler(executor, null, executionModel)
->>>>>>> fa8d0ad7
+    ExecutorScheduler(executor, null, executionModel, Features.empty)
   }
 
   /** Builds a [[monix.execution.Scheduler Scheduler]] with a fixed thread-pool.
@@ -392,27 +395,12 @@
 
     val factory = ThreadFactoryBuilder(name, reporter, daemonic)
     val executor = new ScheduledThreadPoolExecutor(poolSize, factory) with AdaptedThreadPoolExecutorMixin {
-
       override def reportFailure(t: Throwable): Unit =
         reporter.reportFailure(t)
     }
-<<<<<<< HEAD
-    ExecutorScheduler(executor, reporter, executionModel, Features.empty)
-=======
-
-    ExecutorScheduler(executor, null, executionModel)
->>>>>>> fa8d0ad7
-  }
-
-  /** The default `ScheduledExecutor` instance.
-    *
-    * Currently it's a single-threaded Java `ScheduledExecutorService`
-    * used for scheduling delayed tasks for execution. But the actual
-    * execution will not happen on this executor service. In general
-    * you can just reuse this one for all your scheduling needs.
-    */
-  lazy val DefaultScheduledExecutor: ScheduledExecutorService =
-    Defaults.scheduledExecutor
+
+    ExecutorScheduler(executor, null, executionModel, Features.empty)
+  }
 
   /** The explicit global `Scheduler`. Invoke `global` when you want
     * to provide the global `Scheduler` explicitly.
