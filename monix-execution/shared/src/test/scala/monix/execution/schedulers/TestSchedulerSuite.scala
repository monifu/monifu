/*
 * Copyright (c) 2014-2016 by its authors. Some rights reserved.
 * See the project homepage at: https://monix.io
 *
 * Licensed under the Apache License, Version 2.0 (the "License");
 * you may not use this file except in compliance with the License.
 * You may obtain a copy of the License at
 *
 *     http://www.apache.org/licenses/LICENSE-2.0
 *
 * Unless required by applicable law or agreed to in writing, software
 * distributed under the License is distributed on an "AS IS" BASIS,
 * WITHOUT WARRANTIES OR CONDITIONS OF ANY KIND, either express or implied.
 * See the License for the specific language governing permissions and
 * limitations under the License.
 */

package monix.execution.schedulers

import java.util.concurrent.{TimeUnit, TimeoutException}
import minitest.TestSuite
import monix.execution.Scheduler
import monix.execution.misc.InlineMacrosTest.DummyException
import monix.execution.internal.Platform
import scala.concurrent.duration._
import scala.concurrent.Promise
import scala.util.{Success, Try}

object TestSchedulerSuite extends TestSuite[TestScheduler] {
  def setup() = TestScheduler()
  def tearDown(env: TestScheduler): Unit = {
    assert(env.state.tasks.isEmpty)
  }

  test("should execute asynchronously") { s =>
    var wasExecuted = false
    s.executeAsync { () => wasExecuted = true }
    assert(!wasExecuted)

    s.tick()
    assert(wasExecuted)
  }

  test("should execute the whole stack") { s =>
    var iterations = 0

    s.executeAsync { () =>
      s.executeAsync { () =>
        iterations += 1
        s.executeAsync { () =>
          iterations += 1
        }
      }

      assert(iterations == 0)
      iterations += 1

      s.executeAsync { () =>
        iterations += 1
        s.executeAsync { () =>
          iterations += 1
        }
      }
    }

    assert(iterations == 0)
    s.tick()
    assert(iterations == 5)
  }

  test("should schedule stuff in the future") { s =>
    var firstBatch = 0
    var secondBatch = 0

    s.scheduleOnce(10, TimeUnit.SECONDS, action {
      firstBatch += 1
      s.execute(action { firstBatch += 1 })
      s.scheduleOnce(10, TimeUnit.SECONDS, action {
        firstBatch += 1
      })
    })

    s.scheduleOnce(20, TimeUnit.SECONDS, action {
      secondBatch += 1
      s.execute(action { secondBatch += 1 })
      s.scheduleOnce(10, TimeUnit.SECONDS, action {
        secondBatch += 1
      })
    })

    s.tick()
    assert(firstBatch == 0 && secondBatch == 0)

    s.tick(9.seconds)
    assert(firstBatch == 0 && secondBatch == 0)

    s.tick(1.second)
    assert(firstBatch == 2 && secondBatch == 0)

    s.tick(10.seconds)
    assert(firstBatch == 3 && secondBatch == 2)

    s.tick(10.seconds)
    assert(firstBatch == 3 && secondBatch == 3)
  }

  test("should work correctly for ticks spanning several tasks, test 1") { implicit s =>
    val f = delayedResult(50.millis, 300.millis)("hello world")
    assertEquals(f.value, None)

    s.tick(10.seconds)
    assertEquals(f.value, Some(Success("hello world")))
  }

  test("should work correctly for ticks spanning several tasks, test 2") { implicit s =>
    val f = delayedResult(500.millis, 300.millis)("hello world")
    assertEquals(f.value, None)

    s.tick(10.seconds)
    intercept[TimeoutException](f.value.get.get)
  }

  test("should work correctly for ticks spanning several tasks, test 3") { implicit s =>
    val f = delayedResult(50.millis, 300.millis)("hello world")
    assertEquals(f.value, None)

    s.tick(50.seconds)
    s.tick(300.millis)

    assertEquals(f.value, Some(Success("hello world")))
  }

  test("should work correctly for ticks spanning several tasks, test 4") { implicit s =>
    val f = delayedResult(50.millis, 300.millis)("hello world")
    assertEquals(f.value, None)

    s.tick(40.seconds)
    s.tick(10.seconds)
    s.tick(300.millis)

    assertEquals(f.value, Some(Success("hello world")))
  }

  test("complicated scheduling, test 1") { implicit s =>
    var counter = 0

    delayedResult(50.millis, 300.millis) {
      counter += 1

      delayedResult(50.millis, 300.millis) {
        counter += 1

        delayedResult(50.millis, 300.millis) {
          counter += 1

          delayedResult(50.millis, 300.millis) {
            counter += 1

            delayedResult(50.millis, 300.millis) {
              counter += 1
            }
          }
        }
      }
    }

    s.tick(250.millis)

    assert(counter == 5)
    assert(s.state.tasks.isEmpty)
  }

  test("complicated scheduling, test 2") { implicit s =>
    var counter = 0

    delayedResult(50.millis, 300.millis) {
      counter += 1

      delayedResult(50.millis, 300.millis) {
        counter += 1

        delayedResult(50.millis, 300.millis) {
          counter += 1

          delayedResult(50.millis, 300.millis) {
            counter += 1

            delayedResult(50.millis, 300.millis) {
              counter += 1
            }
          }
        }
      }
    }

    for (_ <- 0 until 250) s.tick(1.milli)
    assert(counter == 5)
    assert(s.state.tasks.isEmpty)
  }

  test("tasks sharing same runsAt should execute randomly") { implicit s =>
    var seq = Seq.empty[Int]
    for (i <- 0 until 1000) s.execute(action { seq = seq :+ i })
    s.tick()

    val expected = 0 until 1000
    assert(seq != expected)
    assertEquals(seq.sum, expected.sum)
  }

  test("execute extension method") { implicit s =>
    var wasExecuted = false
    s.executeAsync { () => wasExecuted = true }

    assert(!wasExecuted, "should not be executed yet")
    s.tick()
    assert(wasExecuted, "was executed")
  }

  test("execute local") { implicit s =>
    var effect = 1
<<<<<<< HEAD
    s.executeTrampolined {
      effect += 1

      s.executeTrampolined(effect += 2)
      s.executeTrampolined {
        effect += 3
        s.executeTrampolined {
=======
    s.executeTrampolined { () =>
      effect += 1

      s.executeTrampolined(() => effect += 2)
      s.executeTrampolined { () =>
        effect += 3
        s.executeTrampolined { () =>
>>>>>>> 0c4601a3
          effect += 4
        }
      }
    }

    // No tick allowed here
    assertEquals(effect, 1 + 1 + 2 + 3 + 4)
  }

  test("execute local should fork on error") { implicit s =>
    val ex = DummyException("dummy")
    var effect = 0

<<<<<<< HEAD
    s.executeTrampolined {
      effect += 1
      // Scheduling for execution
      s.executeTrampolined(effect += 2)
      s.executeTrampolined(effect += 3)
=======
    s.executeTrampolined { () =>
      effect += 1
      // Scheduling for execution
      s.executeTrampolined(() => effect += 2)
      s.executeTrampolined(() => effect += 3)
>>>>>>> 0c4601a3
      // Subsequent effects not executed yet
      assertEquals(effect, 1)
      throw ex
    }

    // No tick allowed here
    assertEquals(effect, 1)
    assertEquals(s.state.lastReportedError, ex)

    // Other runnables have been rescheduled async
    s.tickOne()
    assertEquals(effect, 1 + 2 + 3)
  }

  test("execute local should be stack safe") { implicit s =>
    var result = 0
    def loop(n: Int): Unit =
<<<<<<< HEAD
      s.executeTrampolined {
=======
      s.executeTrampolined { () =>
>>>>>>> 0c4601a3
        result += 1
        if (n-1 > 0) loop(n-1)
      }

    val count = if (Platform.isJVM) 100000 else 10000
    loop(count)

    assertEquals(result, count)
  }

  test("start async batch, then trampolined") { implicit s =>
    var effect = 0
    s.executeAsyncBatch { () =>
      effect += 1
      s.executeTrampolined { () =>
        effect += 1
        s.executeTrampolined { () =>
          effect += 1
        }
      }
    }

    assertEquals(effect, 0)
    s.tickOne()
    assertEquals(effect, 3)
  }

  def action(f: => Unit): Runnable =
    new Runnable { def run() = f }

  def delayedResult[T](delay: FiniteDuration, timeout: FiniteDuration)(r: => T)(implicit s: Scheduler) = {
    val f1 = {
      val p = Promise[T]()
      s.scheduleOnce(delay.length, delay.unit, action(p.success(r)))
      p.future
    }

    // catching the exception here, for non-useless stack traces
    val err = Try(throw new TimeoutException)
    val promise = Promise[T]()
    val task = s.scheduleOnce(timeout.length, timeout.unit, action(promise.tryComplete(err)))

    f1.onComplete { result =>
      // canceling task to prevent waisted CPU resources and memory leaks
      // if the task has been executed already, this has no effect
      task.cancel()
      promise.tryComplete(result)
    }

    promise.future
  }
}<|MERGE_RESOLUTION|>--- conflicted
+++ resolved
@@ -219,15 +219,6 @@
 
   test("execute local") { implicit s =>
     var effect = 1
-<<<<<<< HEAD
-    s.executeTrampolined {
-      effect += 1
-
-      s.executeTrampolined(effect += 2)
-      s.executeTrampolined {
-        effect += 3
-        s.executeTrampolined {
-=======
     s.executeTrampolined { () =>
       effect += 1
 
@@ -235,7 +226,6 @@
       s.executeTrampolined { () =>
         effect += 3
         s.executeTrampolined { () =>
->>>>>>> 0c4601a3
           effect += 4
         }
       }
@@ -249,19 +239,11 @@
     val ex = DummyException("dummy")
     var effect = 0
 
-<<<<<<< HEAD
-    s.executeTrampolined {
-      effect += 1
-      // Scheduling for execution
-      s.executeTrampolined(effect += 2)
-      s.executeTrampolined(effect += 3)
-=======
     s.executeTrampolined { () =>
       effect += 1
       // Scheduling for execution
       s.executeTrampolined(() => effect += 2)
       s.executeTrampolined(() => effect += 3)
->>>>>>> 0c4601a3
       // Subsequent effects not executed yet
       assertEquals(effect, 1)
       throw ex
@@ -279,11 +261,7 @@
   test("execute local should be stack safe") { implicit s =>
     var result = 0
     def loop(n: Int): Unit =
-<<<<<<< HEAD
-      s.executeTrampolined {
-=======
       s.executeTrampolined { () =>
->>>>>>> 0c4601a3
         result += 1
         if (n-1 > 0) loop(n-1)
       }
