--- conflicted
+++ resolved
@@ -27,12 +27,8 @@
 
   object util {
     /** Generates a new term name. Used for macro-hygiene. */
-<<<<<<< HEAD
-    def name(s: String) = c.universe.TermName(c.freshName(s))
-=======
     def name(s: String) = c.universe.TermName(c.freshName(s + "$"))
 
->>>>>>> e042c69b
     /** Generates new term names. Used for macro-hygiene. */
     def names(bs: String*) = bs.toList.map(name)
 
