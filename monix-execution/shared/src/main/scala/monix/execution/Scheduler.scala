--- conflicted
+++ resolved
@@ -20,11 +20,7 @@
 import java.util.concurrent.Executor
 
 import monix.execution.internal.RunnableAction
-<<<<<<< HEAD
-import monix.execution.schedulers.{SchedulerCompanionImpl, StartAsyncBatchRunnable, TrampolinedRunnable}
-=======
 import monix.execution.schedulers.SchedulerCompanionImpl
->>>>>>> e042c69b
 
 import scala.annotation.implicitNotFound
 import scala.concurrent.ExecutionContext
@@ -413,73 +409,10 @@
   val TRACING = Features.flag(2)
 
   /** Utilities complementing the `Scheduler` interface. */
-<<<<<<< HEAD
-  implicit final class Extensions(val source: Scheduler) extends AnyVal {
-    /** Schedules the given callback for asynchronous
-      * execution in the thread-pool.
-      *
-      * @param cb the callback to execute asynchronously
-      */
-    def executeAsync(cb: Runnable): Unit =
-      source.execute(cb)
-
-    /** Schedules the given callback for asynchronous
-      * execution in the thread-pool, but also indicates the
-      * start of a
-      * [[monix.execution.schedulers.TrampolinedRunnable thread-local trampoline]]
-      * in case the scheduler is a
-      * [[monix.execution.schedulers.BatchingScheduler BatchingScheduler]].
-      *
-      * This utility is provided as an optimization. If you don't understand
-      * what this does, then don't worry about it.
-      *
-      * On Scala < 2.12 it is described as a macro, so it
-      * has zero overhead. On Scala 2.12 because of the Java 8 SAM
-      * types integration, this extension macro is replaced with a
-      * method that takes a plain `TrampolinedRunnable` as parameter.
-      *
-      * @param cb the callback to execute asynchronously
-      */
-    def executeAsyncBatch(cb: TrampolinedRunnable): Unit = {
-      val r = StartAsyncBatchRunnable(cb, source)
-      source.execute(r)
-    }
-
-    /** Schedules the given callback for immediate execution as a
-      * [[monix.execution.schedulers.TrampolinedRunnable TrampolinedRunnable]].
-      * Depending on the execution context, it might
-      * get executed on the current thread by using an internal
-      * trampoline, so it is still safe from stack-overflow exceptions.
-      *
-      * @param cb the callback to execute asynchronously
-      */
-    def executeTrampolined(cb: TrampolinedRunnable): Unit =
-      source.execute(cb)
-
-    /** Schedules a task to run in the future, after `initialDelay`.
-      *
-      * For example the following schedules a message to be printed to
-      * standard output after 5 minutes:
-      * {{{
-      *   val task = scheduler.scheduleOnce(5.minutes) {
-      *     print("Hello, world!")
-      *   }
-      *
-      *   // later, if you change your mind ...
-      *   task.cancel()
-      * }}}
-      *
-      * @param initialDelay is the time to wait until the execution happens
-      * @param action is the callback to be executed
-      * @return a `Cancelable` that can be used to cancel the created task
-      *         before execution.
-      */
-=======
   @deprecated("Extension methods are now implemented on `Scheduler` directly", "3.4.0")
   implicit final class Extensions(val source: Scheduler) extends AnyVal with schedulers.ExecuteExtensions {
 
     @deprecated("Extension methods are now implemented on `Scheduler` directly", "3.4.0")
->>>>>>> e042c69b
     def scheduleOnce(initialDelay: FiniteDuration)(action: => Unit): Cancelable =
       source.scheduleOnce(initialDelay.length, initialDelay.unit, RunnableAction(action))
 
